[tool.poetry]
name = "Qubx"
version = "0.4.2"
description = "Qubx - quantitative trading framework"
authors = ["Dmitry Marienko <dmitry@gmail.com>", "Yuriy Arabskyy <yuriy.arabskyy@gmail.com>"]
readme = "README.md"
packages = [
    { include = "qubx", from = "src" },
]
repository = "https://github.com/dmarienko/Qubx"
include = [
    # Compiled extensions must be included in the wheel distributions
    { path = "src/**/*.so", format = "wheel" },
    { path = "src/**/*.pyd", format = "wheel" },
]

[tool.poetry.dependencies]
python = ">=3.10,<4.0"
numpy = "^1.26.3"
ntplib = "^0.4.0"
loguru = "^0.7.2"
tqdm = "*"
importlib-metadata = "*"
stackprinter = "^0.2.10"
pymongo = "^4.6.1"
pydantic = "^2.9.2"
python-dotenv = "^1.0.0"
python-binance = "^1.0.19"
pyarrow = "^15.0.0"
scipy = "^1.12.0"
cython = "3.0.8"
ccxt = "^4.2.68"
croniter = "^2.0.5"
psycopg = "^3.1.18"
pandas = "^2.2.2"
statsmodels = "^0.14.2"
matplotlib = "^3.8.4"
numba = "^0.59.1"
scikit-learn = "^1.4.2"
plotly = "^5.22.0"
psycopg-binary = "^3.1.19"
psycopg-pool = "^3.2.2"
sortedcontainers = "^2.4.0"
msgspec = "^0.18.6"

[tool.poetry.group.dev.dependencies]
pre-commit = "^2.20.0"
rust-just = "^1.36.0"
twine = "^5.1.1"

#[project.optional-dependencies]
#numba = "^0.57.1"
ipykernel = "^6.29.4"

[build-system]
requires = ["poetry-core", "setuptools", "numpy>=1.26.3", "cython==3.0.8", "toml>=0.10.2"]
build-backend = "poetry.core.masonry.api"

[tool.poetry.build]
script = "build.py"
generate-setup-file = false

[tool.poetry.group.test.dependencies]
pytest = {extras = ["lazyfixture"], version = "^8.2.0"}
pytest-asyncio = "^0.24.0"
pytest-mock = "*"

[tool.pytest.ini_options]
<<<<<<< HEAD
asyncio_mode = "auto"
asyncio_default_fixture_loop_scope = "function"
pythonpath = ["src"]
markers = [
    "integration: mark a test as an integration test",
]
addopts = "--disable-warnings -s"
=======
pythonpath = ["src"]
filterwarnings = [
    "ignore:.*Jupyter is migrating.*:DeprecationWarning",
]
>>>>>>> c668e0d3
<|MERGE_RESOLUTION|>--- conflicted
+++ resolved
@@ -66,7 +66,6 @@
 pytest-mock = "*"
 
 [tool.pytest.ini_options]
-<<<<<<< HEAD
 asyncio_mode = "auto"
 asyncio_default_fixture_loop_scope = "function"
 pythonpath = ["src"]
@@ -74,9 +73,6 @@
     "integration: mark a test as an integration test",
 ]
 addopts = "--disable-warnings -s"
-=======
-pythonpath = ["src"]
 filterwarnings = [
     "ignore:.*Jupyter is migrating.*:DeprecationWarning",
-]
->>>>>>> c668e0d3
+]