from collections import defaultdict
from typing import Any, Dict, List, Literal, Optional, Tuple

import numpy as np
import pandas as pd
from joblib import delayed
from tqdm.auto import tqdm

<<<<<<< HEAD
from qubx import lookup, logger, QubxLogConfig
from qubx.core.helpers import BasicScheduler
from qubx.core.loggers import InMemoryLogsWriter, StrategyLogging
from qubx.core.series import Quote, time_as_nsec
=======
from qubx import QubxLogConfig, logger, lookup
from qubx.backtester.ome import OmeReport, OrdersManagementEngine
from qubx.backtester.simulated_data import EventBatcher, IterableSimulationData
from qubx.core.account import AccountProcessor
>>>>>>> c7ca562e
from qubx.core.basics import (
    Deal,
    Instrument,
    Order,
    Position,
    Signal,
    Subtype,
    TradingSessionResult,
    TransactionCostsCalculator,
    dt_64,
)
from qubx.core.context import StrategyContext
from qubx.core.helpers import BasicScheduler
from qubx.core.interfaces import (
    IBrokerServiceProvider,
    IStrategy,
    IStrategyContext,
    ITradingServiceProvider,
    PositionsTracker,
    TriggerEvent,
)
<<<<<<< HEAD

from qubx.core.context import StrategyContext
from qubx.core.account import BasicAccountProcessor
from qubx.backtester.ome import OrdersManagementEngine, OmeReport

=======
from qubx.core.loggers import InMemoryLogsWriter, StrategyLogging
from qubx.core.series import OHLCV, Bar, Quote, TimeSeries, Trade, time_as_nsec
>>>>>>> c7ca562e
from qubx.data.helpers import InMemoryCachedReader, TimeGuardedWrapper
from qubx.data.readers import (
    AsTimestampedRecords,
    DataReader,
    InMemoryDataFrameReader,
)
from qubx.utils.misc import ProgressParallel
from qubx.utils.time import infer_series_frequency

from qubx.backtester.utils import (
    SimulatedScheduler,
    _Types,
    SimulatedCtrlChannel,
    SimulatedLogFormatter,
    SimulationSetup,
    StrategyOrSignals,
    recognize_simulation_setups,
    find_instruments_and_exchanges,
)


class SimulatedTrading(ITradingServiceProvider):
    """
    First implementation of a simulated broker.
    TODO:
        1. Add margin control (in account processor)
        2. Need to solve problem with _get_ohlcv_data_sync (actually this method must be removed from here) [DONE]
        3. Add support for stop orders (not urgent) [DONE]
    """

    _current_time: dt_64
    _name: str
    _ome: Dict[Instrument, OrdersManagementEngine]
    _fees_calculator: TransactionCostsCalculator | None
    _order_to_instrument: Dict[str, Instrument]
    _half_tick_size: Dict[Instrument, float]
    _fill_stop_order_at_price: bool

    def __init__(
        self,
        name: str,
        commissions: str | None = None,
        simulation_initial_time: dt_64 | str = np.datetime64(0, "ns"),
        accurate_stop_orders_execution: bool = False,
    ) -> None:
        """
        This function sets up a simulated trading environment with following parameters.

        Parameters:
        -----------
        name : str
            The name of the simulated trading environment.
        commissions : str | None, optional
            The commission structure to be used. If None, no commissions will be applied.
            Default is None.
        simulation_initial_time : dt_64 | str, optional
            The initial time for the simulation. Can be a dt_64 object or a string.
            Default is np.datetime64(0, "ns").
        accurate_stop_orders_execution : bool, optional
            If True, stop orders will be executed at the exact stop order's price.
            If False, they may be executed at the next quote that could lead to
            significant slippage especially if simuation run on OHLC data.
            Default is False.

        Raises:
        -------
        ValueError
            If the fees configuration is not found for the given name.

        """
        self._current_time = (
            np.datetime64(simulation_initial_time, "ns")
            if isinstance(simulation_initial_time, str)
            else simulation_initial_time
        )
        self._name = name
        self._ome = {}
        self._fees_calculator = lookup.fees.find(name.lower(), commissions)
        self._half_tick_size = {}
        self._fill_stop_order_at_price = accurate_stop_orders_execution

        self._order_to_instrument = {}
        if self._fees_calculator is None:
            raise ValueError(
                f"SimulatedExchangeService :: Fees configuration '{commissions}' is not found for '{name}' !"
            )

        # - we want to see simulate time in log messages
        QubxLogConfig.setup_logger(QubxLogConfig.get_log_level(), SimulatedLogFormatter(self).formatter)
        if self._fill_stop_order_at_price:
            logger.info(f"{self.__class__.__name__} emulates stop orders executions at exact price")

    def send_order(
        self,
        instrument: Instrument,
        order_side: str,
        order_type: str,
        amount: float,
        price: float | None = None,
        client_id: str | None = None,
        time_in_force: str = "gtc",
        **options,
    ) -> Order:
        ome = self._ome.get(instrument)
        if ome is None:
            raise ValueError(f"ExchangeService:send_order :: No OME configured for '{instrument.symbol}'!")

        # - try to place order in OME
        report = ome.place_order(
            order_side.upper(),  # type: ignore
            order_type.upper(),  # type: ignore
            amount,
            price,
            client_id,
            time_in_force,
            **options,
        )
        order = report.order
        self._order_to_instrument[order.id] = instrument

        if report.exec is not None:
            self.process_execution_report(instrument, {"order": order, "deals": [report.exec]})
        else:
            self.acc.process_order(order)

        # - send reports to channel
        self.send_execution_report(instrument, report)

        return report.order

    def send_execution_report(self, instrument: Instrument, report: OmeReport):
        self.get_communication_channel().send((instrument, "order", report.order))
        if report.exec is not None:
            self.get_communication_channel().send((instrument, "deals", [report.exec]))

    def cancel_order(self, order_id: str) -> Order | None:
        instrument = self._order_to_instrument.get(order_id)
        if instrument is None:
            raise ValueError(f"ExchangeService:cancel_order :: can't find order with id = '{order_id}'!")

        ome = self._ome.get(instrument)
        if ome is None:
            raise ValueError(f"ExchangeService:send_order :: No OME configured for '{instrument}'!")

        # - cancel order in OME and remove from the map to free memory
        self._order_to_instrument.pop(order_id)
        order_update = ome.cancel_order(order_id)
        self.acc.process_order(order_update.order)

        # - notify channel about order cancellation
        self.send_execution_report(instrument, order_update)

        return order_update.order

    def get_orders(self, instrument: Instrument | None = None) -> List[Order]:
        if instrument is not None:
            ome = self._ome.get(instrument)
            if ome is None:
                raise ValueError(f"ExchangeService:get_orders :: No OME configured for '{instrument}'!")
            return ome.get_open_orders()

        return [o for ome in self._ome.values() for o in ome.get_open_orders()]

    def get_position(self, instrument: Instrument) -> Position:
        if instrument in self.acc.positions:
            return self.acc.positions[instrument]

        # - initiolize OME for this instrument
        self._ome[instrument] = OrdersManagementEngine(
            instrument=instrument,
            time_provider=self,
            tcc=self._fees_calculator,  # type: ignore
            fill_stop_order_at_price=self._fill_stop_order_at_price,
        )

        # - initiolize empty position
        position = Position(instrument)  # type: ignore
        self._half_tick_size[instrument] = instrument.tick_size / 2  # type: ignore
        self.acc.attach_positions(position)
        return self.acc.positions[instrument]

    def time(self) -> dt_64:
        return self._current_time

    def get_base_currency(self) -> str:
        return self.acc.get_base_currency()

    def get_name(self) -> str:
        return self._name

    def get_account_id(self) -> str:
        return "Simulated0"

    def process_execution_report(self, instrument: Instrument, report: Dict[str, Any]) -> Tuple[Order, List[Deal]]:
        order = report["order"]
        deals = report.get("deals", [])
        self.acc.process_deals(instrument, deals)
        self.acc.process_order(order)
        return order, deals

    def emulate_quote_from_data(
        self, instrument: Instrument, timestamp: dt_64, data: float | Trade | Bar
    ) -> Quote | None:
        if instrument not in self._half_tick_size:
            _ = self.get_position(instrument)

        _ts2 = self._half_tick_size[instrument]
        if isinstance(data, Quote):
            return data
        elif isinstance(data, Trade):
            if data.taker:  # type: ignore
                return Quote(timestamp, data.price - _ts2 * 2, data.price, 0, 0)  # type: ignore
            else:
                return Quote(timestamp, data.price, data.price + _ts2 * 2, 0, 0)  # type: ignore
        elif isinstance(data, Bar):
            return Quote(timestamp, data.close - _ts2, data.close + _ts2, 0, 0)  # type: ignore
        elif isinstance(data, float):
            return Quote(timestamp, data - _ts2, data + _ts2, 0, 0)
        else:
            return None

    def update_position_price(self, instrument: Instrument, timestamp: dt_64, update: float | Trade | Quote | Bar):
        # logger.info(f"{symbol} -> {timestamp} -> {update}")
        # - set current time from update
        self._current_time = timestamp

        # - first we need to update OME with new quote.
        # - if update is not a quote we need 'emulate' it.
        # - actually if SimulatedExchangeService is used in backtesting mode it will recieve only quotes
        # - case when we need that - SimulatedExchangeService is used for paper trading and data provider configured to listen to OHLC or TAS.
        # - probably we need to subscribe to quotes in real data provider in any case and then this emulation won't be needed.
        quote = update if isinstance(update, Quote) else self.emulate_quote_from_data(instrument, timestamp, update)
        if quote is None:
            return

        # - process new quote
        self._process_new_quote(instrument, quote)

        # - update positions data
        super().update_position_price(instrument, timestamp, update)

    def _process_new_quote(self, instrument: Instrument, data: Quote) -> None:
        ome = self._ome.get(instrument)
        if ome is None:
            logger.warning("ExchangeService:update :: No OME configured for '{symbol}' yet !")
            return
        for r in ome.update_bbo(data):
            if r.exec is not None:
                self._order_to_instrument.pop(r.order.id)
                self.process_execution_report(instrument, {"order": r.order, "deals": [r.exec]})

                # - notify channel about order cancellation
                self.send_execution_report(instrument, r)


class SimulatedExchange(IBrokerServiceProvider):
    trading_service: SimulatedTrading
    _last_quotes: Dict[Instrument, Optional[Quote]]
    _scheduler: BasicScheduler
    _current_time: dt_64
    _pregenerated_signals: dict[Instrument, pd.Series | pd.DataFrame]
    _to_process: dict[Instrument, list]
    _data_source: IterableSimulationData

    def __init__(
        self, exchange_id: str, trading_service: SimulatedTrading, reader: DataReader, open_close_time_indent_secs=1
    ):
        super().__init__(exchange_id, trading_service)
        self._reader = reader
        exchange_id = exchange_id.lower()

        # - create exchange's instance
        self._last_quotes = defaultdict(lambda: None)
        self._current_time = self.trading_service.time()

        # - setup communication bus
        self.set_communication_channel(bus := SimulatedCtrlChannel("databus", sentinel=(None, None, None)))
        self.trading_service.set_communication_channel(bus)

        # - simulated scheduler
        self._scheduler = SimulatedScheduler(bus, lambda: self.trading_service.time().item())

        # - pregenerated signals storage
        self._pregenerated_signals = dict()
        self._to_process = {}

        # - simulation data source
        self._data_source = IterableSimulationData(
            self._reader, open_close_time_indent_secs=open_close_time_indent_secs
        )

        logger.info(f"{self.__class__.__name__}.{exchange_id} is initialized")

    def subscribe(self, subscription_type: str, instruments: set[Instrument], reset: bool) -> None:
        logger.debug(f" | subscribe: {subscription_type} -> {instruments}")
        self._data_source.add_instruments_for_subscription(subscription_type, list(instruments))

    def unsubscribe(self, subscription_type: str, instruments: set[Instrument] | Instrument | None = None) -> None:
        logger.debug(f" | unsubscribe: {subscription_type} -> {instruments}")
        if instruments is not None:
            self._data_source.remove_instruments_from_subscription(
                subscription_type, [instruments] if isinstance(instruments, Instrument) else list(instruments)
            )

<<<<<<< HEAD
            # - for ohlc data we need to restore ticks from OHLC bars
            if subscription_type == Subtype.OHLC:
                _params["transformer"] = RestoreTicksFromOHLC(
                    trades="trades" in subscription_type,
                    spread=instr.tick_size,
                    timestamp_units=units,
                )
                _params["output_type"] = Subtype.QUOTE
            elif subscription_type == Subtype.QUOTE:
                _params["transformer"] = AsQuotes()
            elif subscription_type == Subtype.TRADE:
                _params["transformer"] = AsTrades()
            else:
                raise ValueError(f"Unknown subscription type: {subscription_type}")

            _params["data_type"] = subscription_type

            # - add loader for this instrument
            ldr = DataLoader(**_params)
            self._loaders[instr][subscription_type] = ldr
            self._data_queue += ldr
=======
    def has_subscription(self, instrument: Instrument, subscription_type: str) -> bool:
        return self._data_source.has_subscription(instrument, subscription_type)
>>>>>>> c7ca562e

    def get_subscriptions(self, instrument: Instrument) -> list[str]:
        _s_lst = self._data_source.get_subscriptions_for_instrument(instrument)
        logger.debug(f" | get_subscriptions {instrument} -> {_s_lst}")
        return _s_lst

    def get_subscribed_instruments(self, subscription_type: str | None = None) -> list[Instrument]:
        _in_lst = self._data_source.get_instruments_for_subscription(subscription_type or Subtype.ALL)
        logger.debug(f" | get_subscribed_instruments {subscription_type} -> {_in_lst}")
        return _in_lst

    def warmup(self, configs: dict[tuple[str, Instrument], str]) -> None:
        for si, warm_period in configs.items():
            logger.debug(f" | Warming up {si} -> {warm_period}")
            self._data_source.set_warmup_period(si[0], warm_period)

    def _prepare_generated_signals(self, start: str | pd.Timestamp, end: str | pd.Timestamp) -> None:
        for s, v in self._pregenerated_signals.items():
            sel = v[pd.Timestamp(start) : pd.Timestamp(end)]
            self._to_process[s] = list(zip(sel.index, sel.values))

    def run(
        self,
        start: str | pd.Timestamp,
        end: str | pd.Timestamp,
        silent: bool = False,
        enable_event_batching: bool = True,
    ) -> None:
        logger.info(f"{self.__class__.__name__} ::: Simulation started at {start} :::")

        if self._pregenerated_signals:
            self._prepare_generated_signals(start, end)
            _run = self._run_generated_signals
            enable_event_batching = False  # no batching for pre-generated signals
        else:
            _run = self._run_as_strategy

        qiter = EventBatcher(self._data_source.create_iterable(start, end), passthrough=not enable_event_batching)
        start, end = pd.Timestamp(start), pd.Timestamp(end)
        total_duration = end - start
        update_delta = total_duration / 100
        prev_dt = pd.Timestamp(start)

        if silent:
            for instrument, data_type, event in qiter:
                if not _run(instrument, data_type, event):
                    break
        else:
            _p = 0
            with tqdm(total=100, desc="Simulating", unit="%", leave=False) as pbar:
                for instrument, data_type, event in qiter:
                    if not _run(instrument, data_type, event):
                        break
                    dt = pd.Timestamp(event.time)
                    # update only if date has changed
                    if dt - prev_dt > update_delta:
                        _p += 1
                        pbar.n = _p
                        pbar.refresh()
                        prev_dt = dt
                pbar.n = 100
                pbar.refresh()

        logger.info(f"{self.__class__.__name__} ::: Simulation finished at {end} :::")

    def _run_generated_signals(self, instrument: Instrument, data_type: str, data: Any) -> bool:
        is_hist = data_type.startswith("hist")
        if is_hist:
            raise ValueError("Historical data is not supported for pre-generated signals !")
        cc = self.get_communication_channel()
        t = data.time  # type: ignore
        self._current_time = max(np.datetime64(t, "ns"), self._current_time)
        q = self.trading_service.emulate_quote_from_data(instrument, np.datetime64(t, "ns"), data)
        self._last_quotes[instrument] = q
        self.trading_service.update_position_price(instrument, self._current_time, data)

        # - we need to send quotes for invoking portfolio logging etc
        cc.send((instrument, data_type, data))
        sigs = self._to_process[instrument]
        while sigs and sigs[0][0].as_unit("ns").asm8 <= self._current_time:
            cc.send((instrument, "event", {"order": sigs[0][1]}))
            sigs.pop(0)

        return cc.control.is_set()

    def _run_as_strategy(self, instrument: Instrument, data_type: str, data: Any) -> bool:
        cc = self.get_communication_channel()
        t = data.time  # type: ignore
        self._current_time = max(np.datetime64(t, "ns"), self._current_time)
        q = self.trading_service.emulate_quote_from_data(instrument, np.datetime64(t, "ns"), data)
        is_hist = data_type.startswith("hist")

        if not is_hist and q is not None:
            self._last_quotes[instrument] = q
            self.trading_service.update_position_price(instrument, self._current_time, q)

            # we have to schedule possible crons before sending the data event itself
            if self._scheduler.check_and_run_tasks():
                # - push nothing - it will force to process last event
                cc.send((None, "service_time", None))

        cc.send((instrument, data_type, data))

        # - TODO: not sure why we need it here ???
        if not is_hist:
            if q is not None and data_type != "quote":
                cc.send((instrument, "quote", q))

        return cc.control.is_set()

    def get_quote(self, instrument: Instrument) -> Quote | None:
        return self._last_quotes[instrument]

    def close(self):
        pass

    def time(self) -> dt_64:
        return self._current_time

    def get_scheduler(self) -> BasicScheduler:
        return self._scheduler

    def is_simulated_trading(self) -> bool:
        return True

    def get_historical_ohlcs(self, instrument: Instrument, timeframe: str, nbarsback: int) -> list[Bar]:
        start = pd.Timestamp(self.time())
        end = start - nbarsback * (_timeframe := pd.Timedelta(timeframe))
        _spec = f"{instrument.exchange}:{instrument.symbol}"
        return self._convert_records_to_bars(
<<<<<<< HEAD
            self._reader.read(data_id=_spec, start=start, stop=end, transform=AsTimestampedRecords()),  # type: ignore
=======
            self._reader.read(data_id=_spec, start=start, stop=end, transform=AsTimestampedRecords()),
>>>>>>> c7ca562e
            time_as_nsec(self.time()),
            _timeframe.asm8.item(),
        )

    def _convert_records_to_bars(self, records: List[Dict[str, Any]], cut_time_ns: int, timeframe_ns: int) -> List[Bar]:
        """
        Convert records to bars and we need to cut last bar up to the cut_time_ns
        """
        bars = []

        _data_tf = infer_series_frequency([r["timestamp_ns"] for r in records[:100]])
        timeframe_ns = _data_tf.item()

        if records is not None:
            for r in records:
                _bts_0 = np.datetime64(r["timestamp_ns"], "ns").item()
                o, h, l, c, v = r["open"], r["high"], r["low"], r["close"], r["volume"]

                if _bts_0 <= cut_time_ns and cut_time_ns < _bts_0 + timeframe_ns:
                    break

                bars.append(Bar(_bts_0, o, h, l, c, v))

        return bars

    def set_generated_signals(self, signals: pd.Series | pd.DataFrame):
        logger.debug(f"Using pre-generated signals:\n {str(signals.count()).strip('ndtype: int64')}")
        # - sanity check
        signals.index = pd.DatetimeIndex(signals.index)

        if isinstance(signals, pd.Series):
            self._pregenerated_signals[signals.name] = signals  # type: ignore

        elif isinstance(signals, pd.DataFrame):
            for col in signals.columns:
                self._pregenerated_signals[col] = signals[col]  # type: ignore
        else:
            raise ValueError("Invalid signals or strategy configuration")


def simulate(
    config: StrategyOrSignals | Dict | List[StrategyOrSignals | PositionsTracker],
    data: Dict[str, pd.DataFrame] | DataReader,
    capital: float,
    instruments: List[str] | Dict[str, List[str]] | None,
    commissions: str,
    start: str | pd.Timestamp,
    stop: str | pd.Timestamp | None = None,
    exchange: str | None = None,  # in case if exchange is not specified in symbols list
    base_currency: str = "USDT",
    signal_timeframe: str = "1Min",
    leverage: float = 1.0,  # TODO: we need to add support for leverage
    n_jobs: int = 1,
    silent: bool = False,
    enable_event_batching: bool = True,
    accurate_stop_orders_execution: bool = False,
    aux_data: DataReader | None = None,
    open_close_time_indent_secs=1,
    debug: Literal["DEBUG", "INFO", "WARNING", "ERROR", "CRITICAL"] | None = "WARNING",
) -> list[TradingSessionResult]:
    """
    Backtest utility for trading strategies or signals using historical data.

    Parameters:
    ----------

    config (StrategyOrSignals | Dict | List[StrategyOrSignals | PositionsTracker]):
        Trading strategy or signals configuration.
    data (Dict[str, pd.DataFrame] | DataReader):
        Historical data for simulation, either as a dictionary of DataFrames or a DataReader object.
    capital (float):
        Initial capital for the simulation.
    instruments (List[str] | Dict[str, List[str]] | None):
        List of trading instruments or a dictionary mapping exchanges to instrument lists.
    subscription (Dict[str, Any]):
        Subscription details for market data.
    trigger (str | list[str]):
        Trigger specification for strategy execution.
    commissions (str):
        Commission structure for trades.
    start (str | pd.Timestamp):
        Start time of the simulation.
    stop (str | pd.Timestamp | None):
        End time of the simulation. If None, simulates until the last accessible data.
    fit (str | None):
        Specification for strategy fitting, if applicable.
    exchange (str | None):
        Exchange name if not specified in the instruments list.
    base_currency (str):
        Base currency for the simulation, default is "USDT".
    signal_timeframe (str):
        Timeframe for signals, default is "1Min".
    leverage (float):
        Leverage factor for trading, default is 1.0.
    n_jobs (int):
        Number of parallel jobs for simulation, default is 1.
    silent (bool):
        If True, suppresses output during simulation.
    enable_event_batching (bool):
        If True, enables event batching for optimization.
    accurate_stop_orders_execution (bool):
        If True, enables more accurate stop order execution simulation.
    aux_data (DataReader | None):
        Auxiliary data provider (default is None).
    debug (Literal["DEBUG", "INFO", "WARNING", "ERROR", "CRITICAL"] | None):
        Logging level for debugging.

    Returns:
    --------
    list[TradingSessionResult]:
        A list of TradingSessionResult objects containing the results of each simulation setup.
    """

    # - setup logging
    QubxLogConfig.set_log_level(debug.upper() if debug else "WARNING")

    # - recognize provided data
    if isinstance(data, dict):
        data_reader = InMemoryDataFrameReader(data)  # type: ignore
        if not instruments:
            instruments = list(data_reader.get_names())
    elif isinstance(data, DataReader):
        data_reader = data
        if not instruments:
            raise ValueError("Symbol list must be provided for generic data reader !")
    else:
        raise ValueError(f"Unsupported data type: {type(data).__name__}")

    # - process instruments:
    #    check if instruments are from the same exchange (mmulti-exchanges is not supported yet)
    _instrs, _exchanges = find_instruments_and_exchanges(instruments, exchange)

    if not _exchanges:
        logger.error(
            "No exchange information provided - you can specify it by exchange parameter or use <yellow>EXCHANGE:SYMBOL</yellow> format for symbols"
        )
        # - TODO: probably we need to raise exceptions here ?
        return []

    # - check exchanges
    if len(set(_exchanges)) > 1:
        logger.error(f"Multiple exchanges found: {', '.join(_exchanges)} - this mode is not supported yet in Qubx !")
        # - TODO: probably we need to raise exceptions here ?
        return []

    exchange = list(set(_exchanges))[0]

    # - recognize setup: it can be either a strategy or set of signals
    setups = recognize_simulation_setups("", config, _instrs, exchange, capital, leverage, base_currency, commissions)
    if not setups:
        logger.error(
            "Can't recognize setup - it should be a strategy, a set of signals or list of signals/strategies + tracker !"
        )
        # - TODO: probably we need to raise exceptions here ?
        return []

    # - check stop time : here we try to backtest till now (may be we need to get max available time from data reader ?)
    if stop is None:
        stop = pd.Timestamp.now(tz="UTC").astimezone(None)

    # - run simulations
    return _run_setups(
        setups,
        start,
        stop,
        data_reader,
        n_jobs=n_jobs,
        silent=silent,
        enable_event_batching=enable_event_batching,
        accurate_stop_orders_execution=accurate_stop_orders_execution,
        aux_data=aux_data,
        signal_timeframe=signal_timeframe,
        open_close_time_indent_secs=open_close_time_indent_secs,
    )


class SignalsProxy(IStrategy):
    timeframe: str = "1m"

    def on_init(self, ctx: IStrategyContext):
        ctx.set_base_subscription(Subtype.OHLC[self.timeframe])

    def on_event(self, ctx: IStrategyContext, event: TriggerEvent) -> Optional[List[Signal]]:
        if event.data and event.type == "event":
            signal = event.data.get("order")
            # - TODO: also need to think about how to pass stop/take here
            if signal is not None and event.instrument:
                return [event.instrument.signal(signal)]
        return None


def _run_setups(
    setups: List[SimulationSetup],
    start: str | pd.Timestamp,
    stop: str | pd.Timestamp,
    data_reader: DataReader,
    n_jobs: int = -1,
    silent: bool = False,
    enable_event_batching: bool = True,
    accurate_stop_orders_execution: bool = False,
    aux_data: DataReader | None = None,
    open_close_time_indent_secs=1,
    **kwargs,
) -> List[TradingSessionResult]:
    # loggers don't work well with joblib and multiprocessing in general because they contain
    # open file handlers that cannot be pickled. I found a solution which requires the usage of enqueue=True
    # in the logger configuration and specifying backtest "multiprocessing" instead of the default "loky"
    # for joblib. But it works now.
    # See: https://stackoverflow.com/questions/59433146/multiprocessing-logging-how-to-use-loguru-with-joblib-parallel
    _main_loop_silent = len(setups) == 1
    n_jobs = 1 if _main_loop_silent else n_jobs

    reports = ProgressParallel(n_jobs=n_jobs, total=len(setups), silent=_main_loop_silent, backend="multiprocessing")(
        delayed(_run_setup)(
            id,
            s,
            start,
            stop,
            data_reader,
            silent=silent,
            enable_event_batching=enable_event_batching,
            accurate_stop_orders_execution=accurate_stop_orders_execution,
            aux_data_provider=aux_data,
            open_close_time_indent_secs=open_close_time_indent_secs,
            **kwargs,
        )
        for id, s in enumerate(setups)
    )
    return reports  # type: ignore


def _run_setup(
    setup_id: int,
    setup: SimulationSetup,
    start: str | pd.Timestamp,
    stop: str | pd.Timestamp,
    data_reader: DataReader,
    silent: bool = False,
    enable_event_batching: bool = True,
    accurate_stop_orders_execution: bool = False,
    aux_data_provider: InMemoryCachedReader | None = None,
    signal_timeframe: str = "1Min",
    open_close_time_indent_secs=1,
) -> TradingSessionResult:
    _stop = stop
    logger.debug(
        f"<red>{pd.Timestamp(start)}</red> Initiating simulated trading for {setup.exchange} for {setup.capital} x {setup.leverage} in {setup.base_currency}..."
    )
    trading_service = SimulatedTrading(
        setup.exchange,
        setup.commissions,
        np.datetime64(start, "ns"),
        accurate_stop_orders_execution=accurate_stop_orders_execution,
    )
    broker = SimulatedExchange(
        setup.exchange, trading_service, data_reader, open_close_time_indent_secs=open_close_time_indent_secs
    )

    # - it will store simulation results into memory
    logs_writer = InMemoryLogsWriter("test", setup.name, "0")
    strat: IStrategy | None = None

    match setup.setup_type:
        case _Types.STRATEGY:
            strat = setup.generator  # type: ignore

        case _Types.STRATEGY_AND_TRACKER:
            strat = setup.generator  # type: ignore
            strat.tracker = lambda ctx: setup.tracker  # type: ignore

        case _Types.SIGNAL:
            strat = SignalsProxy(timeframe=signal_timeframe)
            broker.set_generated_signals(setup.generator)  # type: ignore
            # - we don't need any unexpected triggerings
            _stop = setup.generator.index[-1]  # type: ignore

            # - no historical data for generated signals, so disable it
            enable_event_batching = False

        case _Types.SIGNAL_AND_TRACKER:
            strat = SignalsProxy(timeframe=signal_timeframe)
            strat.tracker = lambda ctx: setup.tracker
            broker.set_generated_signals(setup.generator)  # type: ignore
            # - we don't need any unexpected triggerings
            _stop = setup.generator.index[-1]  # type: ignore

            # - no historical data for generated signals, so disable it
            enable_event_batching = False

        case _:
            raise ValueError(f"Unsupported setup type: {setup.setup_type} !")

    # - check aux data provider
    _aux_data = None
    if aux_data_provider is not None:
        if not isinstance(aux_data_provider, InMemoryCachedReader):
            logger.error("Aux data provider should be an instance of InMemoryCachedReader! Skipping it.")
        _aux_data = TimeGuardedWrapper(aux_data_provider, trading_service)

    account = BasicAccountProcessor(
        account_id=trading_service.get_account_id(),
        base_currency=setup.base_currency,
        initial_capital=setup.capital,
    )

    ctx = StrategyContext(
        strategy=strat,  # type: ignore
        config=None,  # TODO: need to think how we could pass altered parameters here (from variating etc)
        broker=broker,
        account=account,
        instruments=setup.instruments,
        logging=StrategyLogging(logs_writer),
        aux_data_provider=_aux_data,
    )
    ctx.start()

    try:
        broker.run(start, _stop, silent=silent, enable_event_batching=enable_event_batching)  # type: ignore
    except KeyboardInterrupt:
        logger.error("Simulated trading interrupted by user !")

    return TradingSessionResult(
        setup_id,
        setup.name,
        start,
        stop,
        setup.exchange,
        setup.instruments,
        setup.capital,
        setup.leverage,
        setup.base_currency,
        setup.commissions,
        logs_writer.get_portfolio(as_plain_dataframe=True),
        logs_writer.get_executions(),
        logs_writer.get_signals(),
        True,
    )<|MERGE_RESOLUTION|>--- conflicted
+++ resolved
@@ -6,17 +6,20 @@
 from joblib import delayed
 from tqdm.auto import tqdm
 
-<<<<<<< HEAD
-from qubx import lookup, logger, QubxLogConfig
-from qubx.core.helpers import BasicScheduler
-from qubx.core.loggers import InMemoryLogsWriter, StrategyLogging
-from qubx.core.series import Quote, time_as_nsec
-=======
 from qubx import QubxLogConfig, logger, lookup
 from qubx.backtester.ome import OmeReport, OrdersManagementEngine
 from qubx.backtester.simulated_data import EventBatcher, IterableSimulationData
-from qubx.core.account import AccountProcessor
->>>>>>> c7ca562e
+from qubx.backtester.utils import (
+    SimulatedCtrlChannel,
+    SimulatedLogFormatter,
+    SimulatedScheduler,
+    SimulationSetup,
+    StrategyOrSignals,
+    _Types,
+    find_instruments_and_exchanges,
+    recognize_simulation_setups,
+)
+from qubx.core.account import BasicAccountProcessor
 from qubx.core.basics import (
     Deal,
     Instrument,
@@ -38,16 +41,8 @@
     PositionsTracker,
     TriggerEvent,
 )
-<<<<<<< HEAD
-
-from qubx.core.context import StrategyContext
-from qubx.core.account import BasicAccountProcessor
-from qubx.backtester.ome import OrdersManagementEngine, OmeReport
-
-=======
 from qubx.core.loggers import InMemoryLogsWriter, StrategyLogging
 from qubx.core.series import OHLCV, Bar, Quote, TimeSeries, Trade, time_as_nsec
->>>>>>> c7ca562e
 from qubx.data.helpers import InMemoryCachedReader, TimeGuardedWrapper
 from qubx.data.readers import (
     AsTimestampedRecords,
@@ -56,17 +51,6 @@
 )
 from qubx.utils.misc import ProgressParallel
 from qubx.utils.time import infer_series_frequency
-
-from qubx.backtester.utils import (
-    SimulatedScheduler,
-    _Types,
-    SimulatedCtrlChannel,
-    SimulatedLogFormatter,
-    SimulationSetup,
-    StrategyOrSignals,
-    recognize_simulation_setups,
-    find_instruments_and_exchanges,
-)
 
 
 class SimulatedTrading(ITradingServiceProvider):
@@ -352,32 +336,8 @@
                 subscription_type, [instruments] if isinstance(instruments, Instrument) else list(instruments)
             )
 
-<<<<<<< HEAD
-            # - for ohlc data we need to restore ticks from OHLC bars
-            if subscription_type == Subtype.OHLC:
-                _params["transformer"] = RestoreTicksFromOHLC(
-                    trades="trades" in subscription_type,
-                    spread=instr.tick_size,
-                    timestamp_units=units,
-                )
-                _params["output_type"] = Subtype.QUOTE
-            elif subscription_type == Subtype.QUOTE:
-                _params["transformer"] = AsQuotes()
-            elif subscription_type == Subtype.TRADE:
-                _params["transformer"] = AsTrades()
-            else:
-                raise ValueError(f"Unknown subscription type: {subscription_type}")
-
-            _params["data_type"] = subscription_type
-
-            # - add loader for this instrument
-            ldr = DataLoader(**_params)
-            self._loaders[instr][subscription_type] = ldr
-            self._data_queue += ldr
-=======
     def has_subscription(self, instrument: Instrument, subscription_type: str) -> bool:
         return self._data_source.has_subscription(instrument, subscription_type)
->>>>>>> c7ca562e
 
     def get_subscriptions(self, instrument: Instrument) -> list[str]:
         _s_lst = self._data_source.get_subscriptions_for_instrument(instrument)
@@ -508,11 +468,7 @@
         end = start - nbarsback * (_timeframe := pd.Timedelta(timeframe))
         _spec = f"{instrument.exchange}:{instrument.symbol}"
         return self._convert_records_to_bars(
-<<<<<<< HEAD
             self._reader.read(data_id=_spec, start=start, stop=end, transform=AsTimestampedRecords()),  # type: ignore
-=======
-            self._reader.read(data_id=_spec, start=start, stop=end, transform=AsTimestampedRecords()),
->>>>>>> c7ca562e
             time_as_nsec(self.time()),
             _timeframe.asm8.item(),
         )
