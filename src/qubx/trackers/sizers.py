from typing import List
import numpy as np

from qubx import logger
from qubx.core.basics import Position, Signal, TargetPosition
from qubx.core.interfaces import IPositionSizer, IStrategyContext


class FixedSizer(IPositionSizer):
    """
    Simplest fixed sizer class. It uses same fixed size for all signals.
    We use it for quick backtesting of generated signals in most cases.
    """

    def __init__(self, fixed_size: float, amount_in_quote: bool = True):
        self.amount_in_quote = amount_in_quote
        self.fixed_size = abs(fixed_size)

    def calculate_target_positions(self, ctx: IStrategyContext, signals: List[Signal]) -> List[TargetPosition]:
        if not self.amount_in_quote:
            return [TargetPosition.create(ctx, s, s.signal * self.fixed_size) for s in signals]
        positions = []
        for signal in signals:
            q = ctx.quote(signal.instrument.symbol)
            if q is None:
                logger.error(
                    f"{self.__class__.__name__}: Can't get actual market quote for {signal.instrument.symbol} !"
                )
                continue
            positions.append(TargetPosition.create(ctx, signal, signal.signal * self.fixed_size / q.mid_price()))
        return positions


class FixedLeverageSizer(IPositionSizer):
    """
    Defines the leverage per each unit of signal. If leverage is 1.0, then
    the position leverage will be equal to the signal value.
    """

    def __init__(self, leverage: float):
        """
        Args:
            leverage (float): leverage value per a unit of signal.
            split_by_symbols (bool): Should the calculated leverage by divided
            by the number of symbols in the universe.
        """
        self.leverage = leverage

    def calculate_target_positions(self, ctx: IStrategyContext, signals: List[Signal]) -> List[TargetPosition]:
        total_capital = ctx.account.get_total_capital()
        positions = []
        for signal in signals:
            q = ctx.quote(signal.instrument)
            if q is None:
                logger.error(
                    f"{self.__class__.__name__}: Can't get actual market quote for {signal.instrument.symbol} !"
                )
                continue
            size = signal.signal * self.leverage * total_capital / q.mid_price() / len(ctx.instruments)
            positions.append(TargetPosition.create(ctx, signal, size))
        return positions


class FixedRiskSizer(IPositionSizer):
    def __init__(
        self,
        max_cap_in_risk: float,
        max_allowed_position=np.inf,
        reinvest_profit: bool = True,
        divide_by_symbols: bool = True,
    ):
        """
        Create fixed risk sizer calculator instance.
        :param max_cap_in_risk: maximal risked capital (in percentage)
        :param max_allowed_position: limitation for max position size in quoted currency (i.e. max 5000 in USDT)
        :param reinvest_profit: if true use profit to reinvest
        """
        self.max_cap_in_risk = max_cap_in_risk / 100
        self.max_allowed_position_quoted = max_allowed_position
        self.reinvest_profit = reinvest_profit
        self.divide_by_symbols = divide_by_symbols

    def calculate_target_positions(self, ctx: IStrategyContext, signals: List[Signal]) -> List[TargetPosition]:
        t_pos = []
        for signal in signals:
            target_position_size = 0
            if signal.signal != 0:
                if signal.stop and signal.stop > 0:
                    _pos = ctx.positions[signal.instrument]
                    _q = ctx.quote(signal.instrument)
                    assert _q is not None

                    _direction = np.sign(signal.signal)
                    # - hey, we can't trade using negative balance ;)
                    _cap = max(
                        ctx.account.get_total_capital() if self.reinvest_profit else ctx.account.get_capital(), 0
                    )
                    _entry = _q.ask if _direction > 0 else _q.bid
                    # fmt: off
                    target_position_size = (  
                        _direction
                        *min((_cap * self.max_cap_in_risk) / abs(signal.stop / _entry - 1), self.max_allowed_position_quoted) / _entry
                        / (len(ctx.instruments) if self.divide_by_symbols else 1)
                    )  
                    # fmt: on

                else:
                    logger.warning(
                        f" >>> {self.__class__.__name__}: stop is not specified for {str(signal)} - can't calculate position !"
                    )
                    continue

            t_pos.append(TargetPosition.create(ctx, signal, target_position_size))

        return t_pos


class LongShortRatioPortfolioSizer(IPositionSizer):
    """
    Weighted portfolio sizer. Signals are cosidered as weigths.
    It's supposed to split capital in the given ratio between longs and shorts positions.
    For example if ratio is 1 capital invested in long and short positions should be the same.

    So if we S_l = sum all long signals, S_s = abs sum all short signals, r (longs_shorts_ratio) given ratio

        k_s * S_s + k_l * S_l = 1
        k_l * S_l / k_s * S_s = r

    then

        k_s = 1 / S_s * (1 + r) or 0 if S_s == 0 (no short signals)
        k_l = r / S_l * (1 + r) or 0 if S_l == 0 (no long signals)

    and final positions:
        P_i = S_i * available_capital * capital_using * (k_l if S_i > 0 else k_s)
    """

    _r: float

    def __init__(self, capital_using: float = 1.0, longs_to_shorts_ratio: float = 1):
        """
        Create weighted portfolio sizer.

        :param capital_using: how much of total capital to be used for positions
        :param longs_shorts_ratio: ratio of longs to shorts positions
        """
        assert 0 < capital_using <= 1, f"Capital using factor must be between 0 and 1, got {capital_using}"
        assert 0 < longs_to_shorts_ratio, f"Longs/shorts ratio must be greater 0, got {longs_to_shorts_ratio}"
        self.capital_using = capital_using
        self._r = longs_to_shorts_ratio

<<<<<<< HEAD
    def calculate_target_positions(self, ctx: IStrategyContext, signals: List[Signal]) -> List[TargetPosition]:
        sw = np.sum([max(s.signal, 0) for s in signals])
=======
    def calculate_target_positions(self, ctx: StrategyContext, signals: List[Signal]) -> List[TargetPosition]:
        """
        Calculates target positions for each signal using weighted portfolio approach.
>>>>>>> 63a4aeb2

        Parameters:
        ctx (StrategyContext): The strategy context containing information about the current state of the strategy.
        signals (List[Signal]): A list of signals generated by the strategy.

        Returns:
        List[TargetPosition]: A list of target positions for each signal, representing the desired size of the position
        in the corresponding instrument.
        """
        total_capital = ctx.acc.get_total_capital()
        cap = self.capital_using * total_capital

        _S_l, _S_s = 0, 0
        for s in signals:
            _S_l += s.signal if s.signal > 0 else 0
            _S_s += abs(s.signal) if s.signal < 0 else 0
        k_s = 1 / (_S_s * (1 + self._r)) if _S_s > 0 else 0
        k_l = self._r / (_S_l * (1 + self._r)) if _S_l > 0 else 0

        t_pos = []
        for signal in signals:
<<<<<<< HEAD
            # _pos = ctx.positions[signal.instrument]
            _q = ctx.quote(signal.instrument)
=======
            _q = ctx.quote(signal.instrument.symbol)
>>>>>>> 63a4aeb2
            if _q is not None:
                _p_q = cap / _q.mid_price()
                # _t_p = (_c_p / _S_l) if signal.signal > 0 else (_c_p / _S_s) if signal.signal < 0 else 0
                _p = k_l * signal.signal if signal.signal > 0 else k_s * signal.signal
                t_pos.append(TargetPosition.create(ctx, signal, _p * _p_q))
            else:
                logger.error(
                    f"{self.__class__.__name__}: Can't get actual market quote for {signal.instrument.symbol} !"
                )

        return t_pos<|MERGE_RESOLUTION|>--- conflicted
+++ resolved
@@ -21,7 +21,7 @@
             return [TargetPosition.create(ctx, s, s.signal * self.fixed_size) for s in signals]
         positions = []
         for signal in signals:
-            q = ctx.quote(signal.instrument.symbol)
+            q = ctx.quote(signal.instrument)
             if q is None:
                 logger.error(
                     f"{self.__class__.__name__}: Can't get actual market quote for {signal.instrument.symbol} !"
@@ -149,14 +149,9 @@
         self.capital_using = capital_using
         self._r = longs_to_shorts_ratio
 
-<<<<<<< HEAD
     def calculate_target_positions(self, ctx: IStrategyContext, signals: List[Signal]) -> List[TargetPosition]:
-        sw = np.sum([max(s.signal, 0) for s in signals])
-=======
-    def calculate_target_positions(self, ctx: StrategyContext, signals: List[Signal]) -> List[TargetPosition]:
         """
         Calculates target positions for each signal using weighted portfolio approach.
->>>>>>> 63a4aeb2
 
         Parameters:
         ctx (StrategyContext): The strategy context containing information about the current state of the strategy.
@@ -166,7 +161,7 @@
         List[TargetPosition]: A list of target positions for each signal, representing the desired size of the position
         in the corresponding instrument.
         """
-        total_capital = ctx.acc.get_total_capital()
+        total_capital = ctx.get_total_capital()
         cap = self.capital_using * total_capital
 
         _S_l, _S_s = 0, 0
@@ -178,12 +173,8 @@
 
         t_pos = []
         for signal in signals:
-<<<<<<< HEAD
             # _pos = ctx.positions[signal.instrument]
             _q = ctx.quote(signal.instrument)
-=======
-            _q = ctx.quote(signal.instrument.symbol)
->>>>>>> 63a4aeb2
             if _q is not None:
                 _p_q = cap / _q.mid_price()
                 # _t_p = (_c_p / _S_l) if signal.signal > 0 else (_c_p / _S_s) if signal.signal < 0 else 0
