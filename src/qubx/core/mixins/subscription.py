--- conflicted
+++ resolved
@@ -27,7 +27,7 @@
 
     def subscribe(
         self, instruments: List[Instrument] | Instrument, subscription_type: str | None = None, **kwargs
-    ) -> bool:
+    ) -> None:
         if subscription_type is None:
             subscription_type = self.__base_subscription
         __subscription_to_warmup = self.__subscription_to_warmup.copy()
@@ -38,19 +38,12 @@
             kwargs["ohlc_warmup_period"] = kwargs.get(
                 "ohlc_warmup_period", __subscription_to_warmup.get(subscription_type)
             )
-<<<<<<< HEAD
-        self.__broker.subscribe([instrument], subscription_type, **kwargs)
+        instruments = [instruments] if isinstance(instruments, Instrument) else instruments
+        self.__broker.subscribe(instruments, subscription_type, **kwargs)
 
-    def unsubscribe(self, instrument: Instrument, subscription_type: str | None = None) -> bool:
-        self.__broker.unsubscribe([instrument], subscription_type)
-=======
+    def unsubscribe(self, instruments: List[Instrument] | Instrument, subscription_type: str | None = None) -> None:
         instruments = [instruments] if isinstance(instruments, Instrument) else instruments
-        return self.__broker.subscribe(instruments, subscription_type, **kwargs)
-
-    def unsubscribe(self, instruments: List[Instrument] | Instrument, subscription_type: str | None = None) -> bool:
-        instruments = [instruments] if isinstance(instruments, Instrument) else instruments
-        return self.__broker.unsubscribe(instruments, subscription_type)
->>>>>>> f5c2d1d4
+        self.__broker.unsubscribe(instruments, subscription_type)
 
     def has_subscription(self, instrument: Instrument, subscription_type: str) -> bool:
         return self.__broker.has_subscription(instrument, subscription_type)
