--- conflicted
+++ resolved
@@ -142,10 +142,6 @@
         signals: list[Signal] | Signal | None = None
         with SW("StrategyContext.on_event"):
             try:
-<<<<<<< HEAD
-                signals = self.__strategy.on_event(self.__context, trigger_event)
-                self.__broker.commit()  # apply pending broker operations
-=======
                 if isinstance(event, MarketEvent):
                     signals = self._wrap_signal_list(self.__strategy.on_market_data(self.__context, event))
 
@@ -156,7 +152,8 @@
                     _signals = self._wrap_signal_list(self.__strategy.on_event(self.__context, event))
                     signals.extend(_signals)
 
->>>>>>> bbc50dce
+                self.__broker.commit()  # apply pending broker operations
+
                 self._fails_counter = 0
             except Exception as strat_error:
                 # - probably we need some cooldown interval after exception to prevent flooding
