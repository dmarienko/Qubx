import traceback
import pandas as pd

from typing import Any, Callable, Dict, List, Optional, Tuple, Union
from types import FunctionType
from multiprocessing.pool import ThreadPool

from qubx import logger
from qubx.core.helpers import BasicScheduler, CachedMarketDataHolder, process_schedule_spec
from qubx.core.loggers import StrategyLogging
from qubx.core.series import Trade, Quote, Bar, OrderBook
from qubx.core.basics import (
    SW,
    Deal,
    Order,
    dt_64,
    Signal,
    Instrument,
    TriggerEvent,
    TargetPosition,
)
from qubx.core.interfaces import (
    IMarketDataProvider,
    IPositionGathering,
    IStrategy,
    IBrokerServiceProvider,
    ISubscriptionManager,
    PositionsTracker,
    IStrategyContext,
    SubscriptionType,
    IProcessingManager,
    ITimeProvider,
)


class ProcessingManager(IProcessingManager):
    MAX_NUMBER_OF_STRATEGY_FAILURES = 10

    __context: IStrategyContext
    __strategy: IStrategy
    __broker: IBrokerServiceProvider
    __logging: StrategyLogging
    __market_data: IMarketDataProvider
    __subscription_manager: ISubscriptionManager
    __time_provider: ITimeProvider
    __position_tracker: PositionsTracker
    __position_gathering: IPositionGathering
    __cache: CachedMarketDataHolder
    __scheduler: BasicScheduler

    __handlers: dict[str, Callable[["ProcessingManager", Instrument | str, Any], TriggerEvent | None]]
    __strategy_name: str

    __fit_is_running: bool = False
    __init_fit_was_called: bool = False
    __fails_counter: int = 0
    __is_simulation: bool
    __pool: ThreadPool | None
    _trig_bar_freq_nsec: int | None = None
    _cur_sim_step: int | None = None

    def __init__(
        self,
        context: IStrategyContext,
        strategy: IStrategy,
        broker: IBrokerServiceProvider,
        logging: StrategyLogging,
        market_data: IMarketDataProvider,
        subscription_manager: ISubscriptionManager,
        time_provider: ITimeProvider,
        position_tracker: PositionsTracker,
        position_gathering: IPositionGathering,
        cache: CachedMarketDataHolder,
        scheduler: BasicScheduler,
        is_simulation: bool,
    ):
        self.__context = context
        self.__strategy = strategy
        self.__broker = broker
        self.__logging = logging
        self.__market_data = market_data
        self.__subscription_manager = subscription_manager
        self.__time_provider = time_provider
        self.__is_simulation = is_simulation
        self.__position_gathering = position_gathering
        self.__position_tracker = position_tracker
        self.__cache = cache
        self.__scheduler = scheduler

        self.__pool = ThreadPool(2) if not self.__is_simulation else None
        self.__handlers = {
            n.split("_handle_")[1]: f
            for n, f in self.__class__.__dict__.items()
            if type(f) == FunctionType and n.startswith("_handle_")
        }
        self.__strategy_name = strategy.__class__.__name__
        self._trig_bar_freq_nsec = None

    def set_fit_schedule(self, schedule: str) -> None:
        rule = process_schedule_spec(schedule)
        if rule["type"] != "cron":
            raise ValueError("Only cron type is supported for fit schedule")
        self.__scheduler.schedule_event(rule["schedule"], "fit")

    def set_event_schedule(self, schedule: str) -> None:
        rule = process_schedule_spec(schedule)
        if rule["type"] != "cron":
            raise ValueError("Only cron type is supported for event schedule")
        self.__scheduler.schedule_event(rule["schedule"], "time")

    def process_data(self, instrument: Instrument, d_type: str, data: Any) -> bool:
        self.__logging.notify(self.__time_provider.time())

        handler = self.__handlers.get(d_type)
        with SW("StrategyContext.handler"):
            if handler:
                trigger_event = handler(self, instrument, data)
            else:
                trigger_event = self._process_event(instrument, d_type, data)

        # - check if it still didn't call on_fit() for first time
        if not self.__init_fit_was_called:
            self._process_fit()
            return False

        if not trigger_event:
            return False

        # - if fit was not called - skip on_event call
        if not self.__init_fit_was_called:
            logger.debug(f"{self.__strategy_name}::on_event() is SKIPPED for now because on_fit() was not called yet!")
            return False

        # - if strategy still fitting - skip on_event call
        if self.__fit_is_running:
            logger.warning(f"{self.__strategy_name}::on_event() is SKIPPED for now because is being still fitting!")
            return False

        signals: list[Signal] | Signal | None = None
        with SW("StrategyContext.on_event"):
            try:
                signals = self.__strategy.on_event(self.__context, trigger_event)
                self.__broker.commit()  # apply pending broker operations
                self._fails_counter = 0
            except Exception as strat_error:
                # - probably we need some cooldown interval after exception to prevent flooding
                logger.error(f"Strategy {self.__strategy_name} raised an exception: {strat_error}")
                logger.opt(colors=False).error(traceback.format_exc())

                #  - we stop execution after let's say maximal number of errors in a row
                self.__fails_counter += 1
                if self.__fails_counter >= self.MAX_NUMBER_OF_STRATEGY_FAILURES:
                    logger.error("STRATEGY FAILURES IN THE ROW EXCEEDED MAX ALLOWED NUMBER - STOPPING ...")
                    return True

        # - process and execute signals if they are provided
        if signals:
            # fmt: off
            positions_from_strategy = self.__process_and_log_target_positions(
                self.__position_tracker.process_signals(
                    self.__context,
                    self.__process_signals(signals)
                )
            )
            self.__position_gathering.alter_positions(self.__context, positions_from_strategy)
            # fmt: on

        # - notify poition and portfolio loggers
        self.__logging.notify(self.__time_provider.time())

        return False

    @SW.watch("StrategyContext.on_fit")
    def __invoke_on_fit(self) -> None:
        try:
<<<<<<< HEAD
            logger.debug(
                f"Invoking <green>{self.__strategy_name}</green> on_fit('{current_fit_time}', '{prev_fit_time}')"
            )
            self.__strategy.on_fit(self.__context, current_fit_time, prev_fit_time)
            self.__broker.commit()  # apply pending broker operations
=======
            logger.debug(f"Invoking <green>{self.__strategy_name}</green> on_fit")
            self.__strategy.on_fit(self.__context)
>>>>>>> f5c2d1d4
            logger.debug(f"<green>{self.__strategy_name}</green> is fitted")
        except Exception as strat_error:
            logger.error(f"Strategy {self.__strategy_name} on_fit raised an exception: {strat_error}")
            logger.opt(colors=False).error(traceback.format_exc())
        finally:
            self.__fit_is_running = False
            self.__init_fit_was_called = True

    def __process_and_log_target_positions(
        self, target_positions: List[TargetPosition] | TargetPosition | None
    ) -> list[TargetPosition]:
        if target_positions is None:
            return []
        if isinstance(target_positions, TargetPosition):
            target_positions = [target_positions]
        self.__logging.save_signals_targets(target_positions)
        return target_positions

    def __process_signals_from_target_positions(
        self, target_positions: list[TargetPosition] | TargetPosition | None
    ) -> None:
        if target_positions is None:
            return
        if isinstance(target_positions, TargetPosition):
            target_positions = [target_positions]
        signals = [pos.signal for pos in target_positions]
        self.__process_signals(signals)

    def __process_signals(self, signals: list[Signal] | Signal | None) -> List[Signal]:
        if isinstance(signals, Signal):
            signals = [signals]
        elif signals is None:
            return []

        for signal in signals:
            # set strategy group name if not set
            if not signal.group:
                signal.group = self.__strategy_name

            # set reference prices for signals
            if signal.reference_price is None:
                q = self.__market_data.quote(signal.instrument)
                if q is None:
                    continue
                signal.reference_price = q.mid_price()

        return signals

    def _run_in_thread_pool(self, func: Callable, args=()):
        # For simulation we don't need to call function in thread
        if self.__is_simulation:
            func(*args)
        else:
            assert self.__pool
            self.__pool.apply_async(func, args)

    def __update_base_data(self, instrument: Instrument, data: Any, is_historical: bool = False) -> bool:
        """
        Updates the base data cache with the provided data.
        """
        is_base_data = self.__is_base_data(data)
        self.__cache.update(instrument, data, update_ohlc=is_base_data)
        # update trackers, gatherers on base data and on Quote (always)
        if not is_historical and is_base_data or isinstance(data, Quote):
            _data = data if not isinstance(data, OrderBook) else data.to_quote()
            target_positions = self.__process_and_log_target_positions(
                self.__position_tracker.update(self.__context, instrument, _data)
            )
            self.__process_signals_from_target_positions(target_positions)
            self.__position_gathering.alter_positions(self.__context, target_positions)
        return is_base_data

    def __is_base_data(self, data: Any) -> bool:
        sub_type, sub_params = self.__subscription_manager.get_base_subscription()
        timeframe = sub_params.get("timeframe")
        if self.__is_simulation and SubscriptionType.OHLC == sub_type and timeframe:
            # in simulate we transform OHLC into quotes, so we need to check
            # if this is the final quote of a bar which should be considered as base data
            if self._trig_bar_freq_nsec is None:
                self._trig_bar_freq_nsec = pd.Timedelta(timeframe).as_unit("ns").asm8.item()
            t = self.__time_provider.time().item()
            assert self._trig_bar_freq_nsec is not None
            # shifting by 1sec in ns
            _sim_step = (t + 1e9) // self._trig_bar_freq_nsec
            if self._cur_sim_step is None:
                self._cur_sim_step = _sim_step
                return False
            if _sim_step > self._cur_sim_step:
                self._cur_sim_step = _sim_step
                return True
            return False

        # TODO: handle batched events
        return (
            (sub_type == SubscriptionType.OHLC and isinstance(data, Bar))
            or (sub_type == SubscriptionType.QUOTE and isinstance(data, Quote))
            or (sub_type == SubscriptionType.ORDERBOOK and isinstance(data, OrderBook))
            or (sub_type == SubscriptionType.TRADE and isinstance(data, Trade))
        )

    ###########################################################################
    # - Handlers for different types of incoming data
    ###########################################################################
    def _process_fit(self) -> None:
        """
        When scheduled fit event is happened - we need to invoke strategy on_fit method
        """
        if not self.__cache.is_data_ready():
            return
        self.__fit_is_running = True
        self._run_in_thread_pool(self.__invoke_on_fit)

    # it's important that we call it with _process to not include in the handlers map
    def _process_event(self, instrument: Instrument, event_type: str, event_data: Any) -> TriggerEvent:
        return TriggerEvent(self.__time_provider.time(), event_type, instrument, event_data)

    def _handle_hist_bars(self, instrument: Instrument, bars: list[Bar]) -> None:
        for b in bars:
            self._handle_hist_bar(instrument, b)

    def _handle_hist_bar(self, instrument: Instrument, bar: Bar) -> None:
        self.__update_base_data(instrument, bar, is_historical=True)

    def _handle_hist_quote(self, instrument: Instrument, quote: Quote) -> None:
        self.__update_base_data(instrument, quote, is_historical=True)

    def _handle_hist_trade(self, instrument: Instrument, trade: Trade) -> None:
        self.__update_base_data(instrument, trade, is_historical=True)

    def _handle_bar(self, instrument: Instrument, bar: Bar) -> TriggerEvent:
        self.__update_base_data(instrument, bar)
        return TriggerEvent(self.__time_provider.time(), SubscriptionType.OHLC, instrument, bar)

    def _handle_trade(self, instrument: Instrument, trade: Trade) -> TriggerEvent:
        self.__update_base_data(instrument, trade)
        return TriggerEvent(self.__time_provider.time(), SubscriptionType.TRADE, instrument, trade)

    def _handle_orderbook(self, instrument: Instrument, orderbook: OrderBook) -> TriggerEvent:
        self.__update_base_data(instrument, orderbook)
        return TriggerEvent(self.__time_provider.time(), SubscriptionType.ORDERBOOK, instrument, orderbook)

    def _handle_quote(self, instrument: Instrument, quote: Quote) -> TriggerEvent | None:
        is_base_update = self.__update_base_data(instrument, quote)
        if (
            self.__is_simulation
            and not is_base_update
            and not self.__subscription_manager.has_subscription(instrument, SubscriptionType.QUOTE)
        ):
            return None
        return TriggerEvent(self.__time_provider.time(), SubscriptionType.QUOTE, instrument, quote)

    @SW.watch("StrategyContext.order")
    def _handle_order(self, instrument: Instrument, order: Order) -> TriggerEvent | None:
        logger.debug(
            f"[<red>{order.id}</red> / {order.client_id}] : {order.type} {order.side} {order.quantity} "
            f"of {instrument.symbol} { (' @ ' + str(order.price)) if order.price else '' } -> [{order.status}]"
        )
        # - check if we want to trigger any strat's logic on order
        return None

    @SW.watch("StrategyContext")
    def _handle_deals(self, instrument: Instrument, deals: list[Deal]) -> TriggerEvent | None:
        # - log deals in storage
        self.__logging.save_deals(instrument, deals)
        if instrument is None:
            logger.debug(f"Execution report for unknown instrument {instrument}")
            return
        for d in deals:
            # - notify position gatherer and tracker
            self.__position_gathering.on_execution_report(self.__context, instrument, d)
            self.__position_tracker.on_execution_report(self.__context, instrument, d)
            logger.debug(f"Executed {d.amount} @ {d.price} of {instrument} for order <red>{d.order_id}</red>")
        return None<|MERGE_RESOLUTION|>--- conflicted
+++ resolved
@@ -173,16 +173,9 @@
     @SW.watch("StrategyContext.on_fit")
     def __invoke_on_fit(self) -> None:
         try:
-<<<<<<< HEAD
-            logger.debug(
-                f"Invoking <green>{self.__strategy_name}</green> on_fit('{current_fit_time}', '{prev_fit_time}')"
-            )
-            self.__strategy.on_fit(self.__context, current_fit_time, prev_fit_time)
-            self.__broker.commit()  # apply pending broker operations
-=======
             logger.debug(f"Invoking <green>{self.__strategy_name}</green> on_fit")
             self.__strategy.on_fit(self.__context)
->>>>>>> f5c2d1d4
+            self.__broker.commit()  # apply pending broker operations
             logger.debug(f"<green>{self.__strategy_name}</green> is fitted")
         except Exception as strat_error:
             logger.error(f"Strategy {self.__strategy_name} on_fit raised an exception: {strat_error}")
