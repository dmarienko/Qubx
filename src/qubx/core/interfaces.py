"""
This module defines interfaces and classes related to trading strategies.

This module includes:
    - Trading service providers
    - Broker service providers
    - Market data providers
    - Strategy contexts
    - Position tracking and management
"""

import traceback
from typing import Any, Dict, List, Set, Tuple

import pandas as pd

from qubx import logger
from qubx.core.basics import (
    AssetBalance,
<<<<<<< HEAD
    CtrlChannel,
=======
    DataType,
>>>>>>> 368ddff0
    Deal,
    Instrument,
    ITimeProvider,
    MarketEvent,
    MarketType,
    Order,
    OrderRequest,
    Position,
    Signal,
    TargetPosition,
    TriggerEvent,
    dt_64,
    td_64,
)
from qubx.core.helpers import set_parameters_to_object
from qubx.core.series import OHLCV, Bar, Quote, Trade


class IAccountViewer:
    account_id: str

    def get_base_currency(self) -> str:
        """Get the base currency for the account.

        Returns:
            str: The base currency.
        """
        ...

    ########################################################
    # Capital information
    ########################################################
    def get_capital(self) -> float:
        """Get the available free capital in the account.

        Returns:
            float: The amount of free capital available for trading
        """
        ...

    def get_total_capital(self) -> float:
        """Get the total capital in the account including positions value.

        Returns:
            float: Total account capital
        """
        ...

    ########################################################
    # Balance and position information
    ########################################################
    def get_balances(self) -> dict[str, AssetBalance]:
        """Get all currency balances.

        Returns:
            dict[str, AssetBalance]: Dictionary mapping currency codes to AssetBalance objects
        """
        ...

    def get_positions(self) -> dict[Instrument, Position]:
        """Get all current positions.

        Returns:
            dict[Instrument, Position]: Dictionary mapping instruments to their positions
        """
        ...

    def get_position(self, instrument: Instrument) -> Position:
        """Get the current position for a specific instrument.

        Args:
            instrument: The instrument to get the position for

        Returns:
            Position: The position object
        """
        ...

    @property
    def positions(self) -> dict[Instrument, Position]:
        """[Deprecated: Use get_positions()] Get all current positions.

        Returns:
            dict[Instrument, Position]: Dictionary mapping instruments to their positions
        """
        return self.get_positions()

    def get_orders(self, instrument: Instrument | None = None) -> dict[str, Order]:
        """Get active orders, optionally filtered by instrument.

        Args:
            instrument: Optional instrument to filter orders by

        Returns:
            dict[str, Order]: Dictionary mapping order IDs to Order objects
        """
        ...

    def position_report(self) -> dict:
        """Get detailed report of all positions.

        Returns:
            dict: Dictionary containing position details including quantities, prices, PnL etc.
        """
        ...

    ########################################################
    # Leverage information
    ########################################################
    def get_leverage(self, instrument: Instrument) -> float:
        """Get the leverage used for a specific instrument.

        Args:
            instrument: The instrument to check

        Returns:
            float: Current leverage ratio for the instrument
        """
        ...

    def get_leverages(self) -> dict[Instrument, float]:
        """Get leverages for all instruments.

        Returns:
            dict[Instrument, float]: Dictionary mapping instruments to their leverage ratios
        """
        ...

    def get_net_leverage(self) -> float:
        """Get the net leverage across all positions.

        Returns:
            float: Net leverage ratio
        """
        ...

    def get_gross_leverage(self) -> float:
        """Get the gross leverage across all positions.

        Returns:
            float: Gross leverage ratio
        """
        ...

    ########################################################
    # Margin information
    # Used for margin, swap, futures, options trading
    ########################################################
    def get_total_required_margin(self) -> float:
        """Get total margin required for all positions.

        Returns:
            float: Total required margin
        """
        ...

    def get_available_margin(self) -> float:
        """Get available margin for new positions.

        Returns:
            float: Available margin
        """
        ...

    def get_margin_ratio(self) -> float:
        """Get current margin ratio.

        Formula: (total capital + positions value) / total required margin

        Example:
            If total capital is 1000, positions value is 2000, and total required margin is 3000,
            the margin ratio would be (1000 + 2000) / 3000 = 1.0

        Returns:
            float: Current margin ratio
        """
        ...


class IBroker:
    """Broker provider interface for managing trading operations.

    Handles account operations, order placement, and position tracking.
    """

    time_provider: ITimeProvider
    channel: CtrlChannel

    @property
    def is_simulated_trading(self) -> bool:
        """
        Check if the broker is in simulation mode.
        """
        ...

    # TODO: think about replacing with async methods
    def send_order(
        self,
        instrument: Instrument,
        order_side: str,
        order_type: str,
        amount: float,
        price: float | None = None,
        client_id: str | None = None,
        time_in_force: str = "gtc",
        **optional,
    ) -> Order:
        """Sends an order to the trading service.

        Args:
            instrument: The instrument to trade.
            order_side: Order side ("buy" or "sell").
            order_type: Type of order ("market" or "limit").
            amount: Amount of instrument to trade.
            price: Price for limit orders.
            client_id: Client-specified order ID.
            time_in_force: Time in force for order (default: "gtc").
            **optional: Additional order parameters.

        Returns:
            Order: The created order object.
        """
        raise NotImplementedError("send_order is not implemented")

    def cancel_order(self, order_id: str) -> Order | None:
        """Cancel an existing order.

        Args:
            order_id: The ID of the order to cancel.

        Returns:
            Order | None: The cancelled Order object if successful, None otherwise.
        """
        raise NotImplementedError("cancel_order is not implemented")

    def cancel_orders(self, instrument: Instrument) -> None:
        """Cancel all orders for an instrument.

        Args:
            instrument: The instrument to cancel orders for.
        """
        raise NotImplementedError("cancel_orders is not implemented")

    def update_order(self, order_id: str, price: float | None = None, amount: float | None = None) -> Order:
        """Update an existing order.

        Args:
            order_id: The ID of the order to update.
            price: New price for the order.
            amount: New amount for the order.

        Returns:
            Order: The updated Order object if successful

        Raises:
            NotImplementedError: If the method is not implemented
            OrderNotFound: If the order is not found
            BadRequest: If the request is invalid
        """
        raise NotImplementedError("update_order is not implemented")


class IMarketDataProvider:
    time_provider: ITimeProvider
    channel: CtrlChannel

    def subscribe(
        self,
        subscription_type: str,
        instruments: Set[Instrument],
        reset: bool = False,
    ) -> None:
        """
        Subscribe to market data for a list of instruments.

        Args:
            subscription_type: Type of subscription
            instruments: Set of instruments to subscribe to
            reset: Reset existing instruments for the subscription type. Default is False.
        """
        ...

    def unsubscribe(self, subscription_type: str | None, instruments: Set[Instrument]) -> None:
        """
        Unsubscribe from market data for a list of instruments.

        Args:
            subscription_type: Type of subscription to unsubscribe from (optional)
            instruments: Set of instruments to unsubscribe from
        """
        ...

    def has_subscription(self, instrument: Instrument, subscription_type: str) -> bool:
        """
        Check if an instrument has a subscription.

        Args:
            instrument: Instrument to check
            subscription_type: Type of subscription to check

        Returns:
            bool: True if instrument has the subscription
        """
        ...

    def get_subscriptions(self, instrument: Instrument | None = None) -> List[str]:
        """
        Get all subscriptions for an instrument.

        Args:
            instrument (optional): Instrument to get subscriptions for. If None, all subscriptions are returned.

        Returns:
            List[str]: List of subscriptions
        """
        ...

    def get_subscribed_instruments(self, subscription_type: str | None = None) -> List[Instrument]:
        """
        Get a list of instruments that are subscribed to a specific subscription type.

        Args:
            subscription_type: Type of subscription to filter by (optional)

        Returns:
            List[Instrument]: List of subscribed instruments
        """
        ...

    def warmup(self, configs: Dict[Tuple[str, Instrument], str]) -> None:
        """
        Run warmup for subscriptions.

        Args:
            configs: Dictionary of (subscription type, instrument) pairs and warmup periods.

        Example:
            warmup({
                (Subtype.OHLC["1h"], instr1): "30d",
                (Subtype.OHLC["1Min"], instr1): "6h",
                (Subtype.OHLC["1Sec"], instr2): "5Min",
                (Subtype.TRADE, instr2): "1h",
            })
        """
        ...

    def get_ohlc(self, instrument: Instrument, timeframe: str, nbarsback: int) -> list[Bar]:
        """
        Get historical OHLC data for an instrument.
        """
        ...

    def get_quote(self, instrument: Instrument) -> Quote:
        """
        Get the latest quote for an instrument.
        """
        ...

    @property
    def is_simulation(self) -> bool:
        """
        Check if data provider is in simulation mode.
        """
        ...

    def close(self):
        """
        Close the data provider.
        """
        ...


class IMarketManager(ITimeProvider):
    """Interface for market data providing class"""

    def ohlc(self, instrument: Instrument, timeframe: str | None = None, length: int | None = None) -> OHLCV:
        """Get OHLCV data for an instrument. If length is larger then available cached data, it will be requested from the broker.

        Args:
            instrument: The instrument to get data for
            timeframe (optional): The timeframe of the data. If None, the default timeframe is used.
            length (optional): Number of bars to retrieve. If None, full cached data is returned.

        Returns:
            OHLCV: The OHLCV data series
        """
        ...

    def quote(self, instrument: Instrument) -> Quote | None:
        """Get latest quote for an instrument.

        Args:
            instrument: The instrument to get quote for

        Returns:
            Quote | None: The latest quote or None if not available
        """
        ...

    def get_data(self, instrument: Instrument, sub_type: str) -> list[Any]:
        """Get data for an instrument. This method is used for getting data for custom subscription types.
        Could be used for orderbook, trades, liquidations, funding rates, etc.

        Args:
            instrument: The instrument to get data for
            sub_type: The subscription type of data to get

        Returns:
            List[Any]: The data
        """
        ...

    def get_aux_data(self, data_id: str, **parametes) -> pd.DataFrame | None:
        """Get auxiliary data by ID.

        Args:
            data_id: Identifier for the auxiliary data
            **parametes: Additional parameters for the data request

        Returns:
            pd.DataFrame | None: The auxiliary data or None if not found
        """
        ...

    def get_instruments(self) -> list[Instrument]:
        """Get list of all available instruments.

        Returns:
            list[Instrument]: List of available instruments
        """
        ...

    def get_instrument(self, symbol: str, exchange: str) -> Instrument | None:
        """Get instrument by symbol and exchange.

        Args:
            symbol: The symbol to look up
            exchange: The exchange to look up

        Returns:
            Instrument | None: The instrument if found, None otherwise
        """
        ...


class ITradingManager:
    """Manages order operations."""

    def trade(
        self,
        instrument: Instrument,
        amount: float,
        price: float | None = None,
        time_in_force="gtc",
        **options,
    ) -> Order:
        """Place a trade order.

        Args:
            instrument: The instrument to trade
            amount: Amount to trade (positive for buy, negative for sell)
            price: Optional limit price
            time_in_force: Time in force for the order
            **options: Additional order options

        Returns:
            Order: The created order
        """
        ...

    def submit_orders(self, order_requests: list[OrderRequest]) -> list[Order]:
        """Submit multiple orders to the exchange."""
        ...

    def set_target_position(
        self, instrument: Instrument, target: float, price: float | None = None, **options
    ) -> Order:
        """Set target position for an instrument.

        Args:
            instrument: The instrument to set target position for
            target: Target position size
            price: Optional limit price
            time_in_force: Time in force for the order
            **options: Additional order options

        Returns:
            Order: The created order
        """
        ...

    def close_position(self, instrument: Instrument) -> None:
        """Close position for an instrument.

        Args:
            instrument: The instrument to close position for
        """
        ...

    def close_positions(self, market_type: MarketType | None = None) -> None:
        """Close all positions."""
        ...

    def cancel_order(self, order_id: str) -> None:
        """Cancel a specific order.

        Args:
            order_id: ID of the order to cancel
        """
        ...

    def cancel_orders(self, instrument: Instrument) -> None:
        """Cancel all orders for an instrument.

        Args:
            instrument: The instrument to cancel orders for
        """
        ...


class IUniverseManager:
    """Manages universe updates."""

    def set_universe(self, instruments: list[Instrument], skip_callback: bool = False):
        """Set the trading universe.

        Args:
            instruments: List of instruments in the universe
        """
        ...

    def add_instruments(self, instruments: list[Instrument]):
        """Add instruments to the trading universe.

        Args:
            instruments: List of instruments to add
        """
        ...

    def remove_instruments(self, instruments: list[Instrument]):
        """Remove instruments from the trading universe.

        Args:
            instruments: List of instruments to remove
        """
        ...

    @property
    def instruments(self) -> list[Instrument]:
        """
        Get the list of instruments in the universe.
        """
        ...


class ISubscriptionManager:
    """Manages subscriptions."""

    def subscribe(self, subscription_type: str, instruments: List[Instrument] | Instrument | None = None) -> None:
        """Subscribe to market data for an instrument.

        Args:
            subscription_type: Type of subscription. If None, the base subscription type is used.
            instruments: A list of instrument of instrument to subscribe to
        """
        ...

    def unsubscribe(self, subscription_type: str, instruments: List[Instrument] | Instrument | None = None) -> None:
        """Unsubscribe from market data for an instrument.

        Args:
            subscription_type: Type of subscription to unsubscribe from (e.g. Subtype.OHLC)
            instruments (optional): A list of instruments or instrument to unsubscribe from.
        """
        ...

    def has_subscription(self, instrument: Instrument, subscription_type: str) -> bool:
        """Check if subscription exists.

        Args:
            subscription_type: Type of subscription
            instrument: Instrument to check

        Returns:
            bool: True if subscription exists
        """
        ...

    def get_base_subscription(self) -> str:
        """
        Get the main subscription which should be used for the simulation.
        This data is used for updating the internal OHLCV data series.
        By default, simulation uses 1h OHLCV bars and live trading uses orderbook data.
        """
        ...

    def set_base_subscription(self, subscription_type: str) -> None:
        """
        Set the main subscription which should be used for the simulation.

        Args:
            subscription_type: Type of subscription (e.g. Subtype.OHLC, Subtype.OHLC["1h"])
        """
        ...

    def get_subscriptions(self, instrument: Instrument | None = None) -> List[str]:
        """
        Get all subscriptions for an instrument.

        Args:
            instrument: Instrument to get subscriptions for (optional)

        Returns:
            List[str]: List of subscriptions
        """
        ...

    def get_subscribed_instruments(self, subscription_type: str | None = None) -> List[Instrument]:
        """
        Get a list of instruments that are subscribed to a specific subscription type.

        Args:
            subscription_type: Type of subscription to filter by (optional)

        Returns:
            List[Instrument]: List of subscribed instruments
        """
        ...

    def get_warmup(self, subscription_type: str) -> str:
        """
        Get the warmup period for a subscription type.

        Args:
            subscription_type: Type of subscription (e.g. Subtype.OHLC["1h"], etc.)

        Returns:
            str: Warmup period
        """
        ...

    def set_warmup(self, configs: dict[Any, str]) -> None:
        """
        Set the warmup period for different subscriptions.

        If there are multiple ohlc configs specified, they will be warmed up in parallel.

        Args:
            configs: Dictionary of subscription types and warmup periods.
                     Keys can be subscription types of dictionaries with subscription parameters.

        Example:
            set_warmup({
                Subtype.OHLC["1h"]: "30d",
                Subtype.OHLC["1Min"]: "6h",
                Subtype.OHLC["1Sec"]: "5Min",
                Subtype.TRADE: "1h",
            })
        """
        ...

    def commit(self) -> None:
        """
        Apply all pending changes.
        """
        ...

    @property
    def auto_subscribe(self) -> bool:
        """
        Get whether new instruments are automatically subscribed to existing subscriptions.

        Returns:
            bool: True if auto-subscription is enabled
        """
        ...

    @auto_subscribe.setter
    def auto_subscribe(self, value: bool) -> None:
        """
        Enable or disable automatic subscription of new instruments.

        Args:
            value: True to enable auto-subscription, False to disable
        """
        ...


class IAccountProcessor(IAccountViewer):
    time_provider: ITimeProvider
    channel: CtrlChannel

<<<<<<< HEAD
=======
        Returns:
            bool: True if processing should be halted
        """
        ...

    def set_fit_schedule(self, schedule: str) -> None:
        """
        Set the schedule for fitting the strategy model (default is to trigger fit only at start).
        """
        ...

    def set_event_schedule(self, schedule: str) -> None:
        """
        Set the schedule for triggering events (default is to only trigger on data events).
        """
        ...

    def get_event_schedule(self, event_id: str) -> str | None:
        """
        Get defined schedule for event id.
        """
        ...

    def is_fitted(self) -> bool:
        """
        Check if the strategy is fitted.
        """
        ...


class IAccountViewer:
    account_id: str

    def get_base_currency(self) -> str:
        """Get the base currency for the account.

        Returns:
            str: The base currency.
        """
        ...

    ########################################################
    # Capital information
    ########################################################
    def get_capital(self) -> float:
        """Get the available free capital in the account.

        Returns:
            float: The amount of free capital available for trading
        """
        ...

    def get_total_capital(self) -> float:
        """Get the total capital in the account including positions value.

        Returns:
            float: Total account capital
        """
        ...

    @property
    def reserved(self) -> dict[Instrument, float]:
        """Get the amount of capital reserved for each instrument.

        Returns:
            dict[Instrument, float]: Dictionary mapping instruments to reserved capital
        """
        ...

    def get_reserved(self, instrument: Instrument) -> float:
        """Get the amount of capital reserved for an instrument.

        Args:
            instrument: The instrument to check

        Returns:
            float: Amount of capital reserved
        """
        ...

    def get_reserved_capital(self) -> float:
        """Get the total amount of capital reserved from trading.

        Returns:
            float: Total reserved capital
        """
        ...

    ########################################################
    # Balance and position information
    ########################################################
    def get_balances(self) -> dict[str, AssetBalance]:
        """Get all currency balances.

        Returns:
            dict[str, AssetBalance]: Dictionary mapping currency codes to AssetBalance objects
        """
        ...

    def get_positions(self) -> dict[Instrument, Position]:
        """Get all current positions.

        Returns:
            dict[Instrument, Position]: Dictionary mapping instruments to their positions
        """
        ...

    def get_position(self, instrument: Instrument) -> Position:
        """Get the current position for a specific instrument.

        Args:
            instrument: The instrument to get the position for

        Returns:
            Position: The position object
        """
        ...

    @property
    def positions(self) -> dict[Instrument, Position]:
        """[Deprecated: Use get_positions()] Get all current positions.

        Returns:
            dict[Instrument, Position]: Dictionary mapping instruments to their positions
        """
        return self.get_positions()

    def get_orders(self, instrument: Instrument | None = None) -> dict[str, Order]:
        """Get active orders, optionally filtered by instrument.

        Args:
            instrument: Optional instrument to filter orders by

        Returns:
            dict[str, Order]: Dictionary mapping order IDs to Order objects
        """
        ...

    def position_report(self) -> dict:
        """Get detailed report of all positions.

        Returns:
            dict: Dictionary containing position details including quantities, prices, PnL etc.
        """
        ...

    ########################################################
    # Leverage information
    ########################################################
    def get_leverage(self, instrument: Instrument) -> float:
        """Get the leverage used for a specific instrument.

        Args:
            instrument: The instrument to check

        Returns:
            float: Current leverage ratio for the instrument
        """
        ...

    def get_leverages(self) -> dict[Instrument, float]:
        """Get leverages for all instruments.

        Returns:
            dict[Instrument, float]: Dictionary mapping instruments to their leverage ratios
        """
        ...

    def get_net_leverage(self) -> float:
        """Get the net leverage across all positions.

        Returns:
            float: Net leverage ratio
        """
        ...

    def get_gross_leverage(self) -> float:
        """Get the gross leverage across all positions.

        Returns:
            float: Gross leverage ratio
        """
        ...

    ########################################################
    # Margin information
    # Used for margin, swap, futures, options trading
    ########################################################
    def get_total_required_margin(self) -> float:
        """Get total margin required for all positions.

        Returns:
            float: Total required margin
        """
        ...

    def get_available_margin(self) -> float:
        """Get available margin for new positions.

        Returns:
            float: Available margin
        """
        ...

    def get_margin_ratio(self) -> float:
        """Get current margin ratio.

        Formula: (total capital + positions value) / total required margin

        Example:
            If total capital is 1000, positions value is 2000, and total required margin is 3000,
            the margin ratio would be (1000 + 2000) / 3000 = 1.0

        Returns:
            float: Current margin ratio
        """
        ...


class IAccountProcessor(IAccountViewer, ICommunicationManager):
>>>>>>> 368ddff0
    def start(self):
        """
        Start the account processor.
        """
        ...

    def stop(self):
        """
        Stop the account processor.
        """
        ...

    def set_subscription_manager(self, manager: ISubscriptionManager) -> None:
        """Set the subscription manager for the account processor.

        Args:
            manager: ISubscriptionManager instance to set
        """
        ...

    def update_balance(self, currency: str, total: float, locked: float):
        """Update balance for a specific currency.

        Args:
            currency: Currency code
            total: Total amount of currency
            locked: Amount of locked currency
        """
        ...

    def update_position_price(self, time: dt_64, instrument: Instrument, price: float) -> None:
        """Update position price for an instrument.

        Args:
            time: Timestamp of the update
            instrument: Instrument being updated
            price: New price
        """
        ...

    def process_deals(self, instrument: Instrument, deals: list[Deal]) -> None:
        """Process executed deals for an instrument.

        Args:
            instrument: Instrument the deals belong to
            deals: List of deals to process
        """
        ...

    def process_order(self, order: Order) -> None:
        """Process order updates.

        Args:
            order: Order to process
        """
        ...

    def attach_positions(self, *position: Position) -> "IAccountProcessor":
        """Attach positions to the account.

        Args:
            *position: Position objects to attach

        Returns:
            I"IAccountProcessor": Self for chaining
        """
        ...

    def add_active_orders(self, orders: Dict[str, Order]) -> None:
        """Add active orders to the account.

        Warning only use in the beginning for state restoration because it does not update locked balances.

        Args:
            orders: Dictionary mapping order IDs to Order objects
        """
        ...


class IProcessingManager:
    """Manages event processing."""

    def process_data(self, instrument: Instrument, d_type: str, data: Any) -> bool:
        """
        Process incoming data.

        Args:
            instrument: Instrument the data is for
            d_type: Type of the data
            data: The data to process

        Returns:
            bool: True if processing should be halted
        """
        ...

    def set_fit_schedule(self, schedule: str) -> None:
        """
        Set the schedule for fitting the strategy model (default is to trigger fit only at start).
        """
        ...

    def set_event_schedule(self, schedule: str) -> None:
        """
        Set the schedule for triggering events (default is to only trigger on data events).
        """
        ...

    def is_fitted(self) -> bool:
        """
        Check if the strategy is fitted.
        """
        ...


class IStrategyContext(
    IMarketManager, ITradingManager, IUniverseManager, ISubscriptionManager, IProcessingManager, IAccountViewer
):
    strategy: "IStrategy"

    def start(self, blocking: bool = False):
        """
        Starts the strategy context.

        Args:
            blocking: Whether to block the main thread
        """
        ...

    def stop(self):
        """Stops the strategy context."""
        ...

    def is_running(self) -> bool:
        """
        Check if the strategy is running.
        """
        ...

    @property
    def is_simulation(self) -> bool:
        """
        Check if the strategy is running in simulation mode.
        """
        ...


class IPositionGathering:
    """
    Common interface for position gathering
    """

    def alter_position_size(self, ctx: IStrategyContext, target: TargetPosition) -> float: ...

    def alter_positions(
        self, ctx: IStrategyContext, targets: List[TargetPosition] | TargetPosition
    ) -> Dict[Instrument, float]:
        if not isinstance(targets, list):
            targets = [targets]

        res = {}
        if targets:
            for t in targets:
                if t.is_service:  # we skip processing service positions
                    continue
                try:
                    res[t.instrument] = self.alter_position_size(ctx, t)
                except Exception as ex:
                    logger.error(f"[{ctx.time()}]: Failed processing target position {t} : {ex}")
                    logger.opt(colors=False).error(traceback.format_exc())
        return res

    def on_execution_report(self, ctx: IStrategyContext, instrument: Instrument, deal: Deal): ...


class IPositionSizer:
    """Interface for calculating target positions from signals."""

    def calculate_target_positions(self, ctx: IStrategyContext, signals: list[Signal]) -> list[TargetPosition]:
        """Calculates target position sizes.

        Args:
            ctx: Strategy context object.
            signals: List of signals to process.

        Returns:
            List of target positions.
        """
        raise NotImplementedError("calculate_target_positions is not implemented")


class PositionsTracker:
    """
    Process signals from strategy and track position. It can contains logic for risk management for example.
    """

    _sizer: IPositionSizer

    def __init__(self, sizer: IPositionSizer) -> None:
        self._sizer = sizer

    def get_position_sizer(self) -> IPositionSizer:
        return self._sizer

    def is_active(self, instrument: Instrument) -> bool:
        return True

    def process_signals(self, ctx: IStrategyContext, signals: list[Signal]) -> list[TargetPosition] | TargetPosition:
        """
        Default implementation just returns calculated target positions
        """
        return self.get_position_sizer().calculate_target_positions(ctx, signals)

    def update(
        self, ctx: IStrategyContext, instrument: Instrument, update: Quote | Trade | Bar
    ) -> List[TargetPosition] | TargetPosition:
        """
        Tracker is being updated by new market data.
        It may require to change position size or create new position because of interior tracker's logic (risk management for example).
        """
        ...

    def on_execution_report(self, ctx: IStrategyContext, instrument: Instrument, deal: Deal):
        """
        Tracker is notified when execution report is received
        """
        ...


class IStrategy:
    """Base class for trading strategies."""

    ctx: IStrategyContext

    def __init__(self, **kwargs) -> None:
        set_parameters_to_object(self, **kwargs)

    def on_init(self, ctx: IStrategyContext):
        """
        This method is called when strategy is initialized.
        It is useful for setting the base subscription and warmup periods via the subscription manager.
        """
        ...

    def on_start(self, ctx: IStrategyContext):
        """
        This method is called strategy is started. You can already use the market data provider.
        """
        pass

    def on_fit(self, ctx: IStrategyContext):
        """
        Called when it's time to fit the model.
        """
        return None

    def on_universe_change(
        self, ctx: IStrategyContext, add_instruments: list[Instrument], rm_instruments: list[Instrument]
    ) -> None:
        """
        This method is called when the trading universe is updated.
        """
        return None

    def on_event(self, ctx: IStrategyContext, event: TriggerEvent) -> List[Signal] | Signal | None:
        """Called on strategy events.

        Args:
            ctx: Strategy context.
            event: Trigger event to process.

        Returns:
            List of signals, single signal, or None.
        """
        return None

    def on_market_data(self, ctx: IStrategyContext, data: MarketEvent) -> List[Signal] | Signal | None:
        """
        Called when new market data is received.

        Args:
            ctx: Strategy context.
            data: The market data received.

        Returns:
            List of signals, single signal, or None.
        """
        return None

    def on_order_update(self, ctx: IStrategyContext, order: Order) -> list[Signal] | Signal | None:
        """
        Called when an order update is received.

        Args:
            ctx: Strategy context.
            order: The order update.
        """
        return None

    def on_stop(self, ctx: IStrategyContext):
        pass

    def tracker(self, ctx: IStrategyContext) -> PositionsTracker | None:
        pass<|MERGE_RESOLUTION|>--- conflicted
+++ resolved
@@ -17,11 +17,7 @@
 from qubx import logger
 from qubx.core.basics import (
     AssetBalance,
-<<<<<<< HEAD
     CtrlChannel,
-=======
-    DataType,
->>>>>>> 368ddff0
     Deal,
     Instrument,
     ITimeProvider,
@@ -34,7 +30,6 @@
     TargetPosition,
     TriggerEvent,
     dt_64,
-    td_64,
 )
 from qubx.core.helpers import set_parameters_to_object
 from qubx.core.series import OHLCV, Bar, Quote, Trade
@@ -360,10 +355,10 @@
 
         Example:
             warmup({
-                (Subtype.OHLC["1h"], instr1): "30d",
-                (Subtype.OHLC["1Min"], instr1): "6h",
-                (Subtype.OHLC["1Sec"], instr2): "5Min",
-                (Subtype.TRADE, instr2): "1h",
+                (DataType.OHLC["1h"], instr1): "30d",
+                (DataType.OHLC["1Min"], instr1): "6h",
+                (DataType.OHLC["1Sec"], instr2): "5Min",
+                (DataType.TRADE, instr2): "1h",
             })
         """
         ...
@@ -593,7 +588,7 @@
         """Unsubscribe from market data for an instrument.
 
         Args:
-            subscription_type: Type of subscription to unsubscribe from (e.g. Subtype.OHLC)
+            subscription_type: Type of subscription to unsubscribe from (e.g. DataType.OHLC)
             instruments (optional): A list of instruments or instrument to unsubscribe from.
         """
         ...
@@ -623,7 +618,7 @@
         Set the main subscription which should be used for the simulation.
 
         Args:
-            subscription_type: Type of subscription (e.g. Subtype.OHLC, Subtype.OHLC["1h"])
+            subscription_type: Type of subscription (e.g. DataType.OHLC, DataType.OHLC["1h"])
         """
         ...
 
@@ -656,7 +651,7 @@
         Get the warmup period for a subscription type.
 
         Args:
-            subscription_type: Type of subscription (e.g. Subtype.OHLC["1h"], etc.)
+            subscription_type: Type of subscription (e.g. DataType.OHLC["1h"], etc.)
 
         Returns:
             str: Warmup period
@@ -675,10 +670,10 @@
 
         Example:
             set_warmup({
-                Subtype.OHLC["1h"]: "30d",
-                Subtype.OHLC["1Min"]: "6h",
-                Subtype.OHLC["1Sec"]: "5Min",
-                Subtype.TRADE: "1h",
+                DataType.OHLC["1h"]: "30d",
+                DataType.OHLC["1Min"]: "6h",
+                DataType.OHLC["1Sec"]: "5Min",
+                DataType.TRADE: "1h",
             })
         """
         ...
@@ -714,229 +709,6 @@
     time_provider: ITimeProvider
     channel: CtrlChannel
 
-<<<<<<< HEAD
-=======
-        Returns:
-            bool: True if processing should be halted
-        """
-        ...
-
-    def set_fit_schedule(self, schedule: str) -> None:
-        """
-        Set the schedule for fitting the strategy model (default is to trigger fit only at start).
-        """
-        ...
-
-    def set_event_schedule(self, schedule: str) -> None:
-        """
-        Set the schedule for triggering events (default is to only trigger on data events).
-        """
-        ...
-
-    def get_event_schedule(self, event_id: str) -> str | None:
-        """
-        Get defined schedule for event id.
-        """
-        ...
-
-    def is_fitted(self) -> bool:
-        """
-        Check if the strategy is fitted.
-        """
-        ...
-
-
-class IAccountViewer:
-    account_id: str
-
-    def get_base_currency(self) -> str:
-        """Get the base currency for the account.
-
-        Returns:
-            str: The base currency.
-        """
-        ...
-
-    ########################################################
-    # Capital information
-    ########################################################
-    def get_capital(self) -> float:
-        """Get the available free capital in the account.
-
-        Returns:
-            float: The amount of free capital available for trading
-        """
-        ...
-
-    def get_total_capital(self) -> float:
-        """Get the total capital in the account including positions value.
-
-        Returns:
-            float: Total account capital
-        """
-        ...
-
-    @property
-    def reserved(self) -> dict[Instrument, float]:
-        """Get the amount of capital reserved for each instrument.
-
-        Returns:
-            dict[Instrument, float]: Dictionary mapping instruments to reserved capital
-        """
-        ...
-
-    def get_reserved(self, instrument: Instrument) -> float:
-        """Get the amount of capital reserved for an instrument.
-
-        Args:
-            instrument: The instrument to check
-
-        Returns:
-            float: Amount of capital reserved
-        """
-        ...
-
-    def get_reserved_capital(self) -> float:
-        """Get the total amount of capital reserved from trading.
-
-        Returns:
-            float: Total reserved capital
-        """
-        ...
-
-    ########################################################
-    # Balance and position information
-    ########################################################
-    def get_balances(self) -> dict[str, AssetBalance]:
-        """Get all currency balances.
-
-        Returns:
-            dict[str, AssetBalance]: Dictionary mapping currency codes to AssetBalance objects
-        """
-        ...
-
-    def get_positions(self) -> dict[Instrument, Position]:
-        """Get all current positions.
-
-        Returns:
-            dict[Instrument, Position]: Dictionary mapping instruments to their positions
-        """
-        ...
-
-    def get_position(self, instrument: Instrument) -> Position:
-        """Get the current position for a specific instrument.
-
-        Args:
-            instrument: The instrument to get the position for
-
-        Returns:
-            Position: The position object
-        """
-        ...
-
-    @property
-    def positions(self) -> dict[Instrument, Position]:
-        """[Deprecated: Use get_positions()] Get all current positions.
-
-        Returns:
-            dict[Instrument, Position]: Dictionary mapping instruments to their positions
-        """
-        return self.get_positions()
-
-    def get_orders(self, instrument: Instrument | None = None) -> dict[str, Order]:
-        """Get active orders, optionally filtered by instrument.
-
-        Args:
-            instrument: Optional instrument to filter orders by
-
-        Returns:
-            dict[str, Order]: Dictionary mapping order IDs to Order objects
-        """
-        ...
-
-    def position_report(self) -> dict:
-        """Get detailed report of all positions.
-
-        Returns:
-            dict: Dictionary containing position details including quantities, prices, PnL etc.
-        """
-        ...
-
-    ########################################################
-    # Leverage information
-    ########################################################
-    def get_leverage(self, instrument: Instrument) -> float:
-        """Get the leverage used for a specific instrument.
-
-        Args:
-            instrument: The instrument to check
-
-        Returns:
-            float: Current leverage ratio for the instrument
-        """
-        ...
-
-    def get_leverages(self) -> dict[Instrument, float]:
-        """Get leverages for all instruments.
-
-        Returns:
-            dict[Instrument, float]: Dictionary mapping instruments to their leverage ratios
-        """
-        ...
-
-    def get_net_leverage(self) -> float:
-        """Get the net leverage across all positions.
-
-        Returns:
-            float: Net leverage ratio
-        """
-        ...
-
-    def get_gross_leverage(self) -> float:
-        """Get the gross leverage across all positions.
-
-        Returns:
-            float: Gross leverage ratio
-        """
-        ...
-
-    ########################################################
-    # Margin information
-    # Used for margin, swap, futures, options trading
-    ########################################################
-    def get_total_required_margin(self) -> float:
-        """Get total margin required for all positions.
-
-        Returns:
-            float: Total required margin
-        """
-        ...
-
-    def get_available_margin(self) -> float:
-        """Get available margin for new positions.
-
-        Returns:
-            float: Available margin
-        """
-        ...
-
-    def get_margin_ratio(self) -> float:
-        """Get current margin ratio.
-
-        Formula: (total capital + positions value) / total required margin
-
-        Example:
-            If total capital is 1000, positions value is 2000, and total required margin is 3000,
-            the margin ratio would be (1000 + 2000) / 3000 = 1.0
-
-        Returns:
-            float: Current margin ratio
-        """
-        ...
-
-
-class IAccountProcessor(IAccountViewer, ICommunicationManager):
->>>>>>> 368ddff0
     def start(self):
         """
         Start the account processor.
@@ -1042,6 +814,12 @@
     def set_event_schedule(self, schedule: str) -> None:
         """
         Set the schedule for triggering events (default is to only trigger on data events).
+        """
+        ...
+
+    def get_event_schedule(self, event_id: str) -> str | None:
+        """
+        Get defined schedule for event id.
         """
         ...
 
