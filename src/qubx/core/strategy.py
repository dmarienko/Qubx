"""
 # All interfaces related to strategy etc
"""

from typing import Any, Callable, Dict, List, Optional, Tuple, Union
from types import FunctionType
from collections import defaultdict
from dataclasses import dataclass
from threading import Thread
from multiprocessing.pool import ThreadPool
import traceback

import pandas as pd

from qubx import lookup, logger
from qubx.core.account import AccountProcessor
from qubx.core.helpers import BasicScheduler, set_parameters_to_object
from qubx.core.basics import (
    TriggerEvent,
    Deal,
    Instrument,
    Order,
    Position,
    Signal,
    dt_64,
    td_64,
    ITimeProvider,
    IComminucationManager,
)
from qubx.core.series import Trade, Quote, Bar, OHLCV
from qubx.utils.misc import Stopwatch
from qubx.utils.time import convert_seconds_to_str


class ITradingServiceProvider(ITimeProvider, IComminucationManager):
    acc: AccountProcessor

    def set_account(self, account: AccountProcessor):
        self.acc = account

    def get_account(self) -> AccountProcessor:
        return self.acc

    def get_name(self) -> str:
        raise NotImplementedError("get_name is not implemented")

    def get_account_id(self) -> str:
        raise NotImplementedError("get_account_id is not implemented")

    def get_capital(self) -> float:
        return self.acc.get_free_capital()

    def send_order(
        self,
        instrument: Instrument,
        order_side: str,
        order_type: str,
        amount: float,
        price: float | None = None,
        client_id: str | None = None,
        time_in_force: str = "gtc",
    ) -> Order:
        raise NotImplementedError("send_order is not implemented")

    def cancel_order(self, order_id: str) -> Order | None:
        raise NotImplementedError("cancel_order is not implemented")

    def get_orders(self, symbol: str | None = None) -> List[Order]:
        raise NotImplementedError("get_orders is not implemented")

    def get_position(self, instrument: Instrument | str) -> Position:
        raise NotImplementedError("get_position is not implemented")

    def get_base_currency(self) -> str:
        raise NotImplementedError("get_basic_currency is not implemented")

    def process_execution_report(self, symbol: str, report: Dict[str, Any]) -> Tuple[Order, List[Deal]]:
        raise NotImplementedError("process_execution_report is not implemented")

    @staticmethod
    def _extract_price(update: float | Quote | Trade | Bar) -> float:
        if isinstance(update, float):
            return update
        elif isinstance(update, Quote):
            return 0.5 * (update.bid + update.ask)  # type: ignore
        elif isinstance(update, Trade):
            return update.price  # type: ignore
        elif isinstance(update, Bar):
            return update.close  # type: ignore
        else:
            raise ValueError(f"Unknown update type: {type(update)}")

    def update_position_price(self, symbol: str, timestamp: dt_64, update: float | Quote | Trade | Bar):
        self.acc.update_position_price(timestamp, symbol, ITradingServiceProvider._extract_price(update))


class IBrokerServiceProvider(IComminucationManager, ITimeProvider):
    trading_service: ITradingServiceProvider

    def __init__(self, exchange_id: str, trading_service: ITradingServiceProvider) -> None:
        self._exchange_id = exchange_id
        self.trading_service = trading_service

    def subscribe(self, subscription_type: str, instruments: List[Instrument], **kwargs) -> bool:
        raise NotImplementedError("subscribe")

    def get_historical_ohlcs(self, symbol: str, timeframe: str, nbarsback: int) -> List[Bar]:
        raise NotImplementedError("get_historical_ohlcs")

    def get_quote(self, symbol: str) -> Quote | None:
        raise NotImplementedError("get_quote")

    def get_trading_service(self) -> ITradingServiceProvider:
        return self.trading_service

    def close(self):
        pass

    def get_scheduler(self) -> BasicScheduler:
        raise NotImplementedError("schedule_event")

    @property
    def is_simulated_trading(self) -> bool:
        return False


class StrategyContext:
    """
    Strategy context interface
    """

    instruments: List[Instrument]  # list of instruments this strategy trades
    positions: Dict[str, Position]  # positions of the strategy (instrument -> position)
    acc: AccountProcessor

    def process_data(self, symbol: str, d_type: str, data: Any) -> bool: ...

    def ohlc(self, instrument: str | Instrument, timeframe: str) -> OHLCV: ...

    def start(self, blocking: bool = False): ...

    def stop(self): ...

    def get_latencies_report(self): ...

    def time(self) -> dt_64: ...

    def trade(
        self, instr_or_symbol: Instrument | str, amount: float, price: float | None = None, time_in_force="gtc"
    ) -> Order: ...

    def cancel(self, instr_or_symbol: Instrument | str): ...

    def quote(self, symbol: str) -> Quote | None: ...

    def get_capital(self) -> float: ...

    def get_reserved(self, instrument: Instrument) -> float: ...

    def get_historical_ohlcs(self, instrument: Instrument | str, timeframe: str, length: int) -> OHLCV | None: ...

<<<<<<< HEAD
    # - loggers
    _logging: StrategyLogging  # recording all activities for the strat: execs, positions, portfolio

    # - cached marked data anb scheduler
    _cache: CachedMarketDataHolder  # market data cache
    _scheduler: BasicScheduler

    # - configuration
    _market_data_subcription_type: str = "unknown"
    _market_data_subcription_params: dict = dict()
    _thread_data_loop: Thread | None = None  # market data loop

    _trig_interval_in_bar_nsec: int
    _trig_bar_freq_nsec: int
    _trig_on_bar: bool = False
    _trig_on_time: bool = False
    _trig_on_quote: bool = False
    _trig_on_trade: bool = False
    _trig_on_book: bool = False
    _current_bar_trigger_processed: bool = False
    _is_initilized: bool = False
    _symb_to_instr: Dict[str, Instrument]
    __strategy_id: str
    __order_id: int
    __fails_counter = 0
    __handlers: Dict[str, Callable[["StrategyContext", str, Any], TriggerEvent | None]]
    __fit_is_running: bool = False  # during fitting working it stops calling on_event method
    __init_fit_was_called: bool = False  # true if initial fit was already run
    __init_fit_args: Tuple = (None, None)  # arguments for initial on_fit() method call
    __pool: ThreadPool | None = None  # thread pool used for running aux tasks (fit etc)

    def __init__(
        self,
        # - strategy with parameters
        strategy: IStrategy,
        config: Dict[str, Any] | None,
        # - - - - - - - - - - - - - - - - - - - - -
        # - data provider and exchange service
        broker_connector: IBrokerServiceProvider,
        instruments: List[Instrument],
        base_currency: str = "USDT",
        initial_capital: float = 0,
        reserves: Dict[str, float] | None = None,
        # - - - - - - - - - - - - - - - - - - - - -
        # - data subscription - - - - - - - - - - -
        md_subscription: Dict[str, Any] = dict(type="ohlc", timeframe="1Min", nback=60),
        # - - - - - - - - - - - - - - - - - - - - -
        # - when need to trigger and fit strategy - - - - - - -
        trigger_spec: str | list[str] = "bar: -1Sec",  # 1 sec before subscription bar is closed
        fit_spec: str | None = None,
        # - - - - - - - - - - - - - - - - - - - - -
        # - how to write logs - - - - - - - - - -
        logs_writer: LogsWriter | None = None,
        positions_log_freq: str = "1Min",
        portfolio_log_freq: str = "5Min",
        num_exec_records_to_write=1,  # in live let's write every execution
    ) -> None:
        # - initialization
        self.broker_provider = broker_connector
        self.trading_service = broker_connector.get_trading_service()
        self.acc = AccountProcessor(
            account_id=self.trading_service.get_account_id(),
            base_currency=base_currency,
            reserves=reserves,
            initial_capital=initial_capital,
        )
        self.trading_service.set_account(self.acc)

        self.config = config
        self.instruments = instruments
        self.positions = {}
        self.__fit_is_running = False
        self.__init_fit_was_called = False
        self.__pool = None
        self.__fails_counter = 0

        # - for fast access to instrument by it's symbol
        self._symb_to_instr = {i.symbol: i for i in instruments}

        # - get scheduling service from broker
        self._scheduler = self.broker_provider.get_scheduler()

        # - instantiate logging functional
        self._logs_writer = logs_writer
        self._logging = StrategyLogging(logs_writer, positions_log_freq, portfolio_log_freq, num_exec_records_to_write)

        # - extract data and event handlers
        self.__handlers = {
            n.split("_processing_")[1]: f
            for n, f in self.__class__.__dict__.items()
            if type(f) == FunctionType and n.startswith("_processing_")
        }

        # - create strategy instance and populate custom paramameters
        self._instantiate_strategy(strategy, config)

        # - process market data configuration
        self.__check_how_to_listen_to_market_data(md_subscription)

        # - process trigger and fit configurations
        self.__check_how_to_trigger_and_fit_strategy(trigger_spec, fit_spec)

        # - run cron scheduler
        self._scheduler.run()

    def _instantiate_strategy(self, strategy: IStrategy, config: Dict[str, Any] | None):
        # - set parameters to strategy (not sure we will do it here)
        self.strategy = strategy
        if isinstance(strategy, type):
            self.strategy = strategy()
        self.strategy.ctx = self

        # TODO: - trackers - - - - - - - - - - - - -
        # - here we need to instantiate trackers
        # - need to think how to do it properly !!!
        # TODO: - trackers - - - - - - - - - - - - -

        # - set strategy custom parameters
        populate_parameters_to_strategy(self.strategy, **config if config else {})
        self._is_initilized = False
        self.__strategy_id = self.strategy.__class__.__name__ + "_"
        self.__order_id = self.time().item() // 100_000_000

    def __check_how_to_listen_to_market_data(self, md_config: dict):
        self._market_data_subcription_type = _dict_with_exception(md_config, "type").lower()
        match self._market_data_subcription_type:
            case "ohlc":
                timeframe = _dict_with_exception(md_config, "timeframe")
                self._market_data_subcription_params = {
                    "timeframe": timeframe,
                    "nback": md_config.get("nback", 1),
                }
                self._cache = CachedMarketDataHolder(timeframe)

            case "trade" | "trades" | "tas":
                self._market_data_subcription_params = {
                    "nback": md_config.get("nback", 1),
                }
                self._cache = CachedMarketDataHolder("1Sec")

            case "quote" | "quotes":
                self._cache = CachedMarketDataHolder("1Sec")

            case "ob" | "orderbook":
                self._cache = CachedMarketDataHolder("1Sec")

            case _:
                raise ValueError(
                    f"{self._market_data_subcription_type} is not a valid value for market data subcription type !!!"
                )

    def __check_how_to_trigger_and_fit_strategy(
        self, trigger_schedule: str | list[str] | None, fit_schedue: str | None
    ):
        _td2ns = lambda x: x.as_unit("ns").asm8.item()
=======
>>>>>>> 00b36d73

class IPositionGathering:
    """
    Common interface for position gathering
    """

    def alter_position_size(
        self, ctx: StrategyContext, instrument: Instrument, new_size: float, at_price: float | None = None
    ) -> float: ...

    def update_by_deal_data(self, instrument: Instrument, deal: Deal): ...


class IPositionSizer:
    """
    Common interface for any positions size calculator
    """

    def calculate_position_sizes(self, ctx: StrategyContext, signals: List[Signal]) -> List[Signal]:
        """
        Position size calculator

        :param ctx: strategy context object
        :param signals: list of signals to process
        """
        raise NotImplementedError("get_position_size is not implemented")


class PositionsTracker:
    """
    Tracks position and processing signals. It can contains logic for risk management for example.
    """

    _sizer: IPositionSizer

    def __init__(self, sizer: IPositionSizer) -> None:
        self._sizer = sizer

    def get_position_sizer(self) -> IPositionSizer:
        return self._sizer

    def process_signals(self, ctx: StrategyContext, gathering: IPositionGathering, signals: List[Signal]):
        """
        By default it just treat signals as pure positions sizes
        """
        for s in self.get_position_sizer().calculate_position_sizes(ctx, signals):
            if s.processed_position_size is not None:
                gathering.alter_position_size(ctx, s.instrument, s.processed_position_size, s.price)
            else:
                logger.error(f"Received signal without processed position size: {s} !")

    def update(self, ctx: StrategyContext, instrument: Instrument, update: Quote | Trade | Bar): ...


class IStrategy:
    ctx: StrategyContext

    def __init__(self, **kwargs) -> None:
        set_parameters_to_object(self, **kwargs)

    def on_start(self, ctx: StrategyContext):
        """
        This method is called strategy is started
        """
        pass

    def on_fit(
        self, ctx: StrategyContext, fit_time: str | pd.Timestamp, previous_fit_time: str | pd.Timestamp | None = None
    ):
        """
        This method is called when it's time to fit model
        :param fit_time: last time of fit data to use
        :param previous_fit_time: last time of fit data used in previous fit call
        """
        return None

    def on_event(self, ctx: StrategyContext, event: TriggerEvent) -> Optional[List[Signal]]:
        return None

    def on_stop(self, ctx: StrategyContext):
        pass

    def tracker(self, ctx: StrategyContext) -> PositionsTracker | None:
        pass<|MERGE_RESOLUTION|>--- conflicted
+++ resolved
@@ -159,164 +159,6 @@
 
     def get_historical_ohlcs(self, instrument: Instrument | str, timeframe: str, length: int) -> OHLCV | None: ...
 
-<<<<<<< HEAD
-    # - loggers
-    _logging: StrategyLogging  # recording all activities for the strat: execs, positions, portfolio
-
-    # - cached marked data anb scheduler
-    _cache: CachedMarketDataHolder  # market data cache
-    _scheduler: BasicScheduler
-
-    # - configuration
-    _market_data_subcription_type: str = "unknown"
-    _market_data_subcription_params: dict = dict()
-    _thread_data_loop: Thread | None = None  # market data loop
-
-    _trig_interval_in_bar_nsec: int
-    _trig_bar_freq_nsec: int
-    _trig_on_bar: bool = False
-    _trig_on_time: bool = False
-    _trig_on_quote: bool = False
-    _trig_on_trade: bool = False
-    _trig_on_book: bool = False
-    _current_bar_trigger_processed: bool = False
-    _is_initilized: bool = False
-    _symb_to_instr: Dict[str, Instrument]
-    __strategy_id: str
-    __order_id: int
-    __fails_counter = 0
-    __handlers: Dict[str, Callable[["StrategyContext", str, Any], TriggerEvent | None]]
-    __fit_is_running: bool = False  # during fitting working it stops calling on_event method
-    __init_fit_was_called: bool = False  # true if initial fit was already run
-    __init_fit_args: Tuple = (None, None)  # arguments for initial on_fit() method call
-    __pool: ThreadPool | None = None  # thread pool used for running aux tasks (fit etc)
-
-    def __init__(
-        self,
-        # - strategy with parameters
-        strategy: IStrategy,
-        config: Dict[str, Any] | None,
-        # - - - - - - - - - - - - - - - - - - - - -
-        # - data provider and exchange service
-        broker_connector: IBrokerServiceProvider,
-        instruments: List[Instrument],
-        base_currency: str = "USDT",
-        initial_capital: float = 0,
-        reserves: Dict[str, float] | None = None,
-        # - - - - - - - - - - - - - - - - - - - - -
-        # - data subscription - - - - - - - - - - -
-        md_subscription: Dict[str, Any] = dict(type="ohlc", timeframe="1Min", nback=60),
-        # - - - - - - - - - - - - - - - - - - - - -
-        # - when need to trigger and fit strategy - - - - - - -
-        trigger_spec: str | list[str] = "bar: -1Sec",  # 1 sec before subscription bar is closed
-        fit_spec: str | None = None,
-        # - - - - - - - - - - - - - - - - - - - - -
-        # - how to write logs - - - - - - - - - -
-        logs_writer: LogsWriter | None = None,
-        positions_log_freq: str = "1Min",
-        portfolio_log_freq: str = "5Min",
-        num_exec_records_to_write=1,  # in live let's write every execution
-    ) -> None:
-        # - initialization
-        self.broker_provider = broker_connector
-        self.trading_service = broker_connector.get_trading_service()
-        self.acc = AccountProcessor(
-            account_id=self.trading_service.get_account_id(),
-            base_currency=base_currency,
-            reserves=reserves,
-            initial_capital=initial_capital,
-        )
-        self.trading_service.set_account(self.acc)
-
-        self.config = config
-        self.instruments = instruments
-        self.positions = {}
-        self.__fit_is_running = False
-        self.__init_fit_was_called = False
-        self.__pool = None
-        self.__fails_counter = 0
-
-        # - for fast access to instrument by it's symbol
-        self._symb_to_instr = {i.symbol: i for i in instruments}
-
-        # - get scheduling service from broker
-        self._scheduler = self.broker_provider.get_scheduler()
-
-        # - instantiate logging functional
-        self._logs_writer = logs_writer
-        self._logging = StrategyLogging(logs_writer, positions_log_freq, portfolio_log_freq, num_exec_records_to_write)
-
-        # - extract data and event handlers
-        self.__handlers = {
-            n.split("_processing_")[1]: f
-            for n, f in self.__class__.__dict__.items()
-            if type(f) == FunctionType and n.startswith("_processing_")
-        }
-
-        # - create strategy instance and populate custom paramameters
-        self._instantiate_strategy(strategy, config)
-
-        # - process market data configuration
-        self.__check_how_to_listen_to_market_data(md_subscription)
-
-        # - process trigger and fit configurations
-        self.__check_how_to_trigger_and_fit_strategy(trigger_spec, fit_spec)
-
-        # - run cron scheduler
-        self._scheduler.run()
-
-    def _instantiate_strategy(self, strategy: IStrategy, config: Dict[str, Any] | None):
-        # - set parameters to strategy (not sure we will do it here)
-        self.strategy = strategy
-        if isinstance(strategy, type):
-            self.strategy = strategy()
-        self.strategy.ctx = self
-
-        # TODO: - trackers - - - - - - - - - - - - -
-        # - here we need to instantiate trackers
-        # - need to think how to do it properly !!!
-        # TODO: - trackers - - - - - - - - - - - - -
-
-        # - set strategy custom parameters
-        populate_parameters_to_strategy(self.strategy, **config if config else {})
-        self._is_initilized = False
-        self.__strategy_id = self.strategy.__class__.__name__ + "_"
-        self.__order_id = self.time().item() // 100_000_000
-
-    def __check_how_to_listen_to_market_data(self, md_config: dict):
-        self._market_data_subcription_type = _dict_with_exception(md_config, "type").lower()
-        match self._market_data_subcription_type:
-            case "ohlc":
-                timeframe = _dict_with_exception(md_config, "timeframe")
-                self._market_data_subcription_params = {
-                    "timeframe": timeframe,
-                    "nback": md_config.get("nback", 1),
-                }
-                self._cache = CachedMarketDataHolder(timeframe)
-
-            case "trade" | "trades" | "tas":
-                self._market_data_subcription_params = {
-                    "nback": md_config.get("nback", 1),
-                }
-                self._cache = CachedMarketDataHolder("1Sec")
-
-            case "quote" | "quotes":
-                self._cache = CachedMarketDataHolder("1Sec")
-
-            case "ob" | "orderbook":
-                self._cache = CachedMarketDataHolder("1Sec")
-
-            case _:
-                raise ValueError(
-                    f"{self._market_data_subcription_type} is not a valid value for market data subcription type !!!"
-                )
-
-    def __check_how_to_trigger_and_fit_strategy(
-        self, trigger_schedule: str | list[str] | None, fit_schedue: str | None
-    ):
-        _td2ns = lambda x: x.as_unit("ns").asm8.item()
-=======
->>>>>>> 00b36d73
 
 class IPositionGathering:
     """
