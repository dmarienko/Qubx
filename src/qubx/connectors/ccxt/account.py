import asyncio
import concurrent.futures
from asyncio.exceptions import CancelledError
from collections import defaultdict
from typing import Awaitable, Callable

import numpy as np
import pandas as pd

import ccxt.pro as cxp
from ccxt import ExchangeClosedByUser, ExchangeError, ExchangeNotAvailable, NetworkError
from qubx import logger
from qubx.core.account import BasicAccountProcessor
from qubx.core.basics import (
    CtrlChannel,
    DataType,
    Deal,
    Instrument,
    ITimeProvider,
    Order,
    Position,
<<<<<<< HEAD
    TransactionCostsCalculator,
=======
>>>>>>> 368ddff0
    dt_64,
)
from qubx.core.interfaces import ISubscriptionManager
from qubx.utils.marketdata.ccxt import ccxt_symbol_to_instrument
from qubx.utils.misc import AsyncThreadLoop

from .exceptions import CcxtSymbolNotRecognized
from .utils import (
    ccxt_convert_balance,
    ccxt_convert_deal_info,
    ccxt_convert_order_info,
    ccxt_convert_positions,
    ccxt_convert_ticker,
    ccxt_extract_deals_from_exec,
    ccxt_find_instrument,
    ccxt_restore_position_from_deals,
    instrument_to_ccxt_symbol,
)


class CcxtAccountProcessor(BasicAccountProcessor):
    """
    Subscribes to account information from the exchange.
    """

    exchange: cxp.Exchange
    channel: CtrlChannel
    base_currency: str
    balance_interval: str
    position_interval: str
    subscription_interval: str
    max_position_restore_days: int
    max_retries: int

    _loop: AsyncThreadLoop
    _polling_tasks: dict[str, concurrent.futures.Future]
    _subscription_manager: ISubscriptionManager | None
    _polling_to_init: dict[str, bool]
    _required_instruments: set[Instrument]
    _latest_instruments: set[Instrument]

    _free_capital: float = np.nan
    _total_capital: float = np.nan
    _instrument_to_last_price: dict[Instrument, tuple[dt_64, float]]

    def __init__(
        self,
        account_id: str,
        exchange: cxp.Exchange,
        channel: CtrlChannel,
        time_provider: ITimeProvider,
        base_currency: str,
        fees_calculator: TransactionCostsCalculator,
        balance_interval: str = "30Sec",
        position_interval: str = "30Sec",
        subscription_interval: str = "10Sec",
        max_position_restore_days: int = 30,
        max_retries: int = 10,
    ):
        super().__init__(
            account_id=account_id,
            time_provider=time_provider,
            channel=channel,
            base_currency=base_currency,
            fees_calculator=fees_calculator,
            initial_capital=0,
        )
        self.exchange = exchange
        self.max_retries = max_retries
        self.balance_interval = balance_interval
        self.position_interval = position_interval
        self.subscription_interval = subscription_interval
        self.max_position_restore_days = max_position_restore_days
        self._loop = AsyncThreadLoop(exchange.asyncio_loop)
        self._is_running = False
        self._polling_tasks = {}
        self._polling_to_init = defaultdict(bool)
        self._instrument_to_last_price = {}
        self._required_instruments = set()
        self._latest_instruments = set()
        self._subscription_manager = None

    def set_subscription_manager(self, manager: ISubscriptionManager) -> None:
        self._subscription_manager = manager

    def start(self):
        """Start the balance and position polling tasks"""
        channel = self.channel
        if channel is None or not channel.control.is_set():
            return
        if self._subscription_manager is None:
            return
        if self._is_running:
            logger.debug("Account polling is already running")
            return

        self._is_running = True

        # - start polling tasks
        self._polling_tasks["balance"] = self._loop.submit(
            self._poller("balance", self._update_balance, self.balance_interval)
        )
        self._polling_tasks["position"] = self._loop.submit(
            self._poller("position", self._update_positions, self.position_interval)
        )

        # - start initialization tasks
        _init_tasks = [
            self._loop.submit(self._init_spot_positions()),  # restore spot positions
            self._loop.submit(self._init_open_orders()),  # fetch open orders
        ]

        logger.info("Waiting for account polling tasks to be initialized")
        _waiter = self._loop.submit(self._wait_for_init(*_init_tasks))
        _waiter.result()
        logger.info("Account polling tasks have been initialized")

        # - start subscription polling task
        self._polling_tasks["subscription"] = self._loop.submit(
            self._poller("subscription", self._update_subscriptions, self.subscription_interval)
        )
        # - subscribe to order executions
        self._polling_tasks["executions"] = self._loop.submit(self._subscribe_executions("executions", channel))

    def stop(self):
        """Stop all polling tasks"""
        for task in self._polling_tasks.values():
            if not task.done():
                task.cancel()
        self._polling_tasks.clear()
        self._is_running = False

    def update_position_price(self, time: dt_64, instrument: Instrument, price: float) -> None:
        self._instrument_to_last_price[instrument] = (time, price)
        super().update_position_price(time, instrument, price)

    def get_total_capital(self) -> float:
        # sum of balances + market value of all positions on non spot/margin
        _currency_to_value = {c: self._get_currency_value(b.total, c) for c, b in self._balances.items()}
        _positions_value = sum([p.market_value_funds for p in self._positions.values() if p.instrument.is_futures()])
        return sum(_currency_to_value.values()) + _positions_value

    def _get_instrument_for_currency(self, currency: str) -> Instrument:
        symbol = f"{currency}/{self.base_currency}"
        market = self.exchange.market(symbol)
        exchange_name = self.exchange.name
        assert exchange_name is not None
        return ccxt_symbol_to_instrument(exchange_name, market)

    def _get_currency_value(self, amount: float, currency: str) -> float:
        if not amount:
            return 0.0
        if currency == self.base_currency:
            return amount
        instr = self._get_instrument_for_currency(currency)
        _dt, _price = self._instrument_to_last_price.get(instr, (None, None))
        if not _dt or not _price:
            logger.warning(f"Price for {instr} not available. Using 0.")
            return 0.0
        return amount * _price

    async def _poller(
        self,
        name: str,
        coroutine: Callable[[], Awaitable],
        interval: str,
    ):
        sleep_time = pd.Timedelta(interval).total_seconds()
        retries = 0

        while self.channel.control.is_set():
            try:
                await coroutine()

                if not self._polling_to_init[name]:
                    logger.info(f"{name} polling task has been initialized")
                    self._polling_to_init[name] = True

                retries = 0  # Reset retry counter on success
            except CancelledError:
                logger.info(f"{name} listening has been cancelled")
                break
            except ExchangeClosedByUser:
                logger.info(f"{name} listening has been stopped")
                break
            except (NetworkError, ExchangeError, ExchangeNotAvailable) as e:
                logger.error(f"Error polling account data: {e}")
                retries += 1
                if retries >= self.max_retries:
                    logger.error(f"Max retries ({self.max_retries}) reached. Stopping poller.")
                    break
            except Exception as e:
                if not self.channel.control.is_set():
                    # If the channel is closed, then ignore all exceptions and exit
                    break
                logger.error(f"Unexpected error during account polling: {e}")
                logger.exception(e)
                retries += 1
                if retries >= self.max_retries:
                    logger.error(f"Max retries ({self.max_retries}) reached. Stopping poller.")
                    break
            finally:
                if not self.channel.control.is_set():
                    break
                await asyncio.sleep(min(sleep_time * (2 ** (retries)), 60))  # Exponential backoff capped at 60s

        logger.debug(f"{name} polling task has been stopped")

    async def _wait(self, condition: Callable[[], bool], sleep: float = 0.1) -> None:
        while not condition():
            await asyncio.sleep(sleep)

    async def _wait_for_init(self, *futures: concurrent.futures.Future) -> None:
        await self._wait(lambda: all(self._polling_to_init.values()))
        await self._wait(lambda: all([f.done() for f in futures]))

    async def _update_subscriptions(self) -> None:
        """Subscribe to required instruments"""
        assert self._subscription_manager is not None
        await asyncio.sleep(pd.Timedelta(self.subscription_interval).total_seconds())

        # if required instruments have changed, subscribe to them
        if not self._latest_instruments.issuperset(self._required_instruments):
            await self._subscribe_instruments(list(self._required_instruments))
            self._latest_instruments.update(self._required_instruments)

    async def _update_balance(self) -> None:
        """Fetch and update balances from exchange"""
        balances_raw = await self.exchange.fetch_balance()
        balances = ccxt_convert_balance(balances_raw)
        current_balances = self.get_balances()

        # remove balances that are not there anymore
        _removed_currencies = set(current_balances.keys()) - set(balances.keys())
        for currency in _removed_currencies:
            self.update_balance(currency, 0, 0)

        # update current balances
        for currency, data in balances.items():
            self.update_balance(currency=currency, total=data.total, locked=data.locked)

        # update required instruments that we need to subscribe to
        currencies = list(self.get_balances().keys())
        instruments = [
            self._get_instrument_for_currency(c) for c in currencies if c.upper() != self.base_currency.upper()
        ]
        self._required_instruments.update(instruments)

        # fetch tickers for instruments that don't have recent price updates
        await self._fetch_missing_tickers(instruments)

    async def _update_positions(self) -> None:
        # fetch and update positions from exchange
        ccxt_positions = await self.exchange.fetch_positions()
        positions = ccxt_convert_positions(ccxt_positions, self.exchange.name, self.exchange.markets)
        # update required instruments that we need to subscribe to
        self._required_instruments.update([p.instrument for p in positions])
        # update positions
        _instrument_to_position = {p.instrument: p for p in positions}
        _current_instruments = set(self._positions.keys())
        _new_instruments = set([p.instrument for p in positions])
        # - spot positions should not be updated here, because exchanges don't provide spot positions
        # - so we have to trust deal updates to update spot positions
        _to_remove = {instr for instr in _current_instruments - _new_instruments if instr.is_futures()}
        _to_add = _new_instruments - _current_instruments
        _to_modify = _current_instruments.intersection(_new_instruments)
        _update_positions = [Position(i) for i in _to_remove] + [_instrument_to_position[i] for i in _to_modify]
        # - add new positions
        for i in _to_add:
            self._positions[i] = _instrument_to_position[i]
        # - modify existing positions
        _time = self.time_provider.time()
        for pos in _update_positions:
            self._update_instrument_position(_time, self._positions[pos.instrument], pos)

    def _update_instrument_position(self, timestamp: dt_64, current_pos: Position, new_pos: Position) -> None:
        instrument = current_pos.instrument
        quantity_diff = new_pos.quantity - current_pos.quantity
        if abs(quantity_diff) < instrument.lot_size:
            return
        _current_price = current_pos.last_update_price
        current_pos.change_position_by(timestamp, quantity_diff, _current_price)

    def _get_start_time_in_ms(self, days_before: int) -> int:
        return (self.time_provider.time() - days_before * pd.Timedelta("1d")).asm8.item() // 1000000

    def _is_our_order(self, order: Order) -> bool:
        if order.client_id is None:
            return False
        return order.client_id.startswith("qubx_")

    def _is_base_currency(self, currency: str) -> bool:
        return currency.upper() == self.base_currency

    async def _subscribe_instruments(self, instruments: list[Instrument]) -> None:
        assert self._subscription_manager is not None

        # find missing subscriptions
        _base_sub = self._subscription_manager.get_base_subscription()
        _subscribed_instruments = self._subscription_manager.get_subscribed_instruments(_base_sub)
        _add_instruments = list(set(instruments) - set(_subscribed_instruments))

        if _add_instruments:
            # subscribe to instruments
            self._subscription_manager.subscribe(_base_sub, _add_instruments)
            self._subscription_manager.commit()

    async def _fetch_missing_tickers(self, instruments: list[Instrument]) -> None:
        _current_time = self.time_provider.time()
        _fetch_instruments: list[Instrument] = []
        for instr in instruments:
            _dt, _ = self._instrument_to_last_price.get(instr, (None, None))
            if _dt is None or pd.Timedelta(_current_time - _dt) > pd.Timedelta(self.balance_interval):
                _fetch_instruments.append(instr)

        _symbol_to_instrument = {instr.symbol: instr for instr in instruments}
        if _fetch_instruments:
            logger.debug(f"Fetching missing tickers for {_fetch_instruments}")
            _fetch_symbols = [instrument_to_ccxt_symbol(instr) for instr in _fetch_instruments]
            tickers: dict[str, dict] = await self.exchange.fetch_tickers(_fetch_symbols)
            for symbol, ticker in tickers.items():
                instr = _symbol_to_instrument.get(symbol)
                if instr is not None:
                    quote = ccxt_convert_ticker(ticker)
                    self.update_position_price(_current_time, instr, quote.mid_price())

    async def _init_spot_positions(self) -> None:
        # - wait for balance to be initialized
        await self._wait(lambda: self._polling_to_init["balance"])
        logger.debug("Restoring spot positions ...")

        # - get nonzero balances
        _nonzero_balances = {
            c: b.total for c, b in self._balances.items() if b.total > 0 and not self._is_base_currency(c)
        }
        _positions = []

        async def _restore_pos(currency: str, balance: float) -> None:
            try:
                _instrument = self._get_instrument_for_currency(currency)
                # - get latest order for instrument and check client id
                _latest_orders = await self._fetch_orders(_instrument, limit=1)
                if not _latest_orders:
                    return
                _latest_order = list(_latest_orders.values())[-1]
                if self._is_our_order(_latest_order):
                    # - if it's our order, then we fetch the deals and restore position
                    _deals = await self._fetch_deals(_instrument, self.max_position_restore_days)
                    _position = ccxt_restore_position_from_deals(Position(_instrument), balance, _deals)
                    _positions.append(_position)
            except Exception as e:
                logger.warning(f"Error restoring position for {currency}: {e}")

        # - restore positions
        await asyncio.gather(*[_restore_pos(c, b) for c, b in _nonzero_balances.items()])

        # - attach positions
        if _positions:
            self.attach_positions(*_positions)
            logger.debug("Restored positions ->")
            for p in _positions:
                logger.debug(f"  ::  {p}")

    async def _init_open_orders(self) -> None:
        # wait for balances and positions to be initialized
        await self._wait(lambda: all([self._polling_to_init[task] for task in ["balance", "position"]]))
        logger.debug("Fetching open orders ...")

        # in order to minimize order requests we only fetch open orders for instruments that we have positions in
        _nonzero_balances = {
            c: b.total for c, b in self._balances.items() if b.total > 0 and not self._is_base_currency(c)
        }
        _balance_instruments = [self._get_instrument_for_currency(c) for c in _nonzero_balances.keys()]
        _position_instruments = list(self._positions.keys())
        _instruments = list(set(_balance_instruments + _position_instruments))

        _open_orders: dict[str, Order] = {}

        async def _add_open_orders(instrument: Instrument) -> None:
            try:
                _orders = await self._fetch_orders(instrument, is_open=True)
                _open_orders.update(_orders)
            except Exception as e:
                logger.warning(f"Error fetching open orders for {instrument}: {e}")

        await asyncio.gather(*[_add_open_orders(i) for i in _instruments])

        self.add_active_orders(_open_orders)

        logger.debug(f"Found {len(_open_orders)} open orders ->")
        _instr_to_open_orders: dict[Instrument, list[Order]] = defaultdict(list)
        for od in _open_orders.values():
            _instr_to_open_orders[od.instrument].append(od)
        for instr, orders in _instr_to_open_orders.items():
            logger.debug(f"  ::  {instr} ->")
            for order in orders:
                logger.debug(f"    :: {order.side} {order.quantity} @ {order.price} ({order.status})")

    async def _fetch_orders(
        self, instrument: Instrument, days_before: int = 30, limit: int | None = None, is_open: bool = False
    ) -> dict[str, Order]:
        _start_ms = self._get_start_time_in_ms(days_before) if limit is None else None
        _ccxt_symbol = instrument_to_ccxt_symbol(instrument)
        _fetcher = self.exchange.fetch_open_orders if is_open else self.exchange.fetch_orders
        _raw_orders = await _fetcher(_ccxt_symbol, since=_start_ms, limit=limit)
        _orders = [ccxt_convert_order_info(instrument, o) for o in _raw_orders]
        _id_to_order = {o.id: o for o in _orders}
        return dict(sorted(_id_to_order.items(), key=lambda x: x[1].time, reverse=False))

    async def _fetch_deals(self, instrument: Instrument, days_before: int = 30) -> list[Deal]:
        _start_ms = self._get_start_time_in_ms(days_before)
        _ccxt_symbol = instrument_to_ccxt_symbol(instrument)
        deals_data = await self.exchange.fetch_my_trades(_ccxt_symbol, since=_start_ms)
        deals: list[Deal] = [ccxt_convert_deal_info(o) for o in deals_data]
        return sorted(deals, key=lambda x: x.time) if deals else []

    async def _listen_to_stream(
        self,
        subscriber: Callable[[], Awaitable[None]],
        exchange: cxp.Exchange,
        channel: CtrlChannel,
        name: str,
    ):
        logger.info(f"Listening to {name}")
        n_retry = 0
        while channel.control.is_set():
            try:
                await subscriber()
                n_retry = 0
            except CcxtSymbolNotRecognized:
                continue
            except CancelledError:
                break
            except ExchangeClosedByUser:
                # - we closed connection so just stop it
                logger.info(f"{name} listening has been stopped")
                break
            except (NetworkError, ExchangeError, ExchangeNotAvailable) as e:
                logger.error(f"Error in {name} : {e}")
                await asyncio.sleep(1)
                continue
            except Exception as e:
                if not channel.control.is_set():
                    # If the channel is closed, then ignore all exceptions and exit
                    break
                logger.error(f"exception in {name} : {e}")
                logger.exception(e)
                n_retry += 1
                if n_retry >= self.max_retries:
                    logger.error(f"Max retries reached for {name}. Closing connection.")
                    del exchange
                    break
                await asyncio.sleep(min(2**n_retry, 60))  # Exponential backoff with a cap at 60 seconds

    async def _subscribe_executions(self, name: str, channel: CtrlChannel):
        _symbol_to_instrument = {}

        async def _watch_executions():
            exec = await self.exchange.watch_orders()
            for report in exec:
                instrument = ccxt_find_instrument(report["symbol"], self.exchange, _symbol_to_instrument)
                order = ccxt_convert_order_info(instrument, report)
                deals = ccxt_extract_deals_from_exec(report)
                channel.send((instrument, "order", order))
                if deals:
                    channel.send((instrument, "deals", deals))

        await self._listen_to_stream(
            subscriber=_watch_executions,
            exchange=self.exchange,
            channel=channel,
            name=name,
        )<|MERGE_RESOLUTION|>--- conflicted
+++ resolved
@@ -19,10 +19,7 @@
     ITimeProvider,
     Order,
     Position,
-<<<<<<< HEAD
     TransactionCostsCalculator,
-=======
->>>>>>> 368ddff0
     dt_64,
 )
 from qubx.core.interfaces import ISubscriptionManager
